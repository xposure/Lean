--- conflicted
+++ resolved
@@ -48,13 +48,9 @@
     <Message Text="SelectedOptimization $(SelectedOptimization)" Importance="high" />
   </Target>
   <ItemGroup>
-<<<<<<< HEAD
     <PackageReference Include="DotNetZip" Version="1.15.0" />
     <PackageReference Include="MathNet.Filtering" Version="0.7.0" />
     <PackageReference Include="MathNet.Numerics" Version="4.15.0" />
-=======
-    <PackageReference Include="DotNetZip" Version="1.13.3" />
->>>>>>> 0645513f
     <PackageReference Include="Microsoft.CodeAnalysis.NetAnalyzers" Version="5.0.3">
       <PrivateAssets>all</PrivateAssets>
       <IncludeAssets>runtime; build; native; contentfiles; analyzers; buildtransitive</IncludeAssets>
