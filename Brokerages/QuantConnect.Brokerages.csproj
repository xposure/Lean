﻿<Project Sdk="Microsoft.NET.Sdk">
  <PropertyGroup>
    <Configuration Condition=" '$(Configuration)' == '' ">Debug</Configuration>
    <Platform Condition=" '$(Platform)' == '' ">AnyCPU</Platform>
    <RootNamespace>QuantConnect.Brokerages</RootNamespace>
    <AssemblyName>QuantConnect.Brokerages</AssemblyName>
    <TargetFrameworks>net50;net462</TargetFrameworks>
    <LangVersion>6</LangVersion>
    <!--<AnalysisMode>AllEnabledByDefault</AnalysisMode> -->
    <DefineConstants>NET45</DefineConstants>
    <GenerateAssemblyInfo>false</GenerateAssemblyInfo>
    <OutputPath>bin\$(Configuration)\</OutputPath>
    <DocumentationFile>bin\$(Configuration)\QuantConnect.Brokerages.xml</DocumentationFile>
    <AppendTargetFrameworkToOutputPath>false</AppendTargetFrameworkToOutputPath>
    <AutoGenerateBindingRedirects>false</AutoGenerateBindingRedirects>
    <Description>QuantConnect LEAN Engine: Brokerages Project - A collection of brokerages for live trading and backtesting</Description>
    <PackageLicenseFile>LICENSE</PackageLicenseFile>
  </PropertyGroup>
  <PropertyGroup Condition=" '$(Configuration)|$(Platform)' == 'Debug|AnyCPU' ">
    <DebugType>full</DebugType>
    <Optimize>$(SelectedOptimization)</Optimize>
    <OutputPath>bin\Debug\</OutputPath>
    <DefineConstants>DEBUG;TRACE;NET45</DefineConstants>
  </PropertyGroup>
  <PropertyGroup Condition=" '$(Configuration)|$(Platform)' == 'Release|AnyCPU' ">
    <DebugType>pdbonly</DebugType>
    <Optimize>true</Optimize>
    <DefineConstants>TRACE;NET45</DefineConstants>
  </PropertyGroup>
  <Target Name="Print" BeforeTargets="Build">
    <Message Text="SelectedOptimization $(SelectedOptimization)" Importance="high" />
  </Target>
  <ItemGroup>
    <PackageReference Include="Microsoft.CodeAnalysis.NetAnalyzers" Version="5.0.3">
      <PrivateAssets>all</PrivateAssets>
      <IncludeAssets>runtime; build; native; contentfiles; analyzers; buildtransitive</IncludeAssets>
    </PackageReference>
    <PackageReference Include="Newtonsoft.Json" Version="12.0.3" />
    <PackageReference Include="NodaTime" Version="3.0.5" />
    <PackageReference Include="QuantConnect.IBAutomater" Version="1.0.44" />
    <PackageReference Include="RestSharp" Version="106.11.7" />
    <PackageReference Include="System.ComponentModel.Composition" Version="5.0.0" />
    <PackageReference Include="System.Security.Cryptography.Algorithms" Version="4.3.0" />
    <PackageReference Include="System.Security.Cryptography.Encoding" Version="4.3.0" />
    <PackageReference Include="System.Security.Cryptography.Primitives" Version="4.3.0" />
    <PackageReference Include="System.Security.Cryptography.X509Certificates" Version="4.3.0" />
  </ItemGroup>
  <ItemGroup Condition=" '$(TargetFramework)' == 'net50' ">
    <Compile Remove="Fxcm/**"/>
    <Compile Remove="InteractiveBrokers/**" />
  </ItemGroup>
  <ItemGroup Condition=" '$(TargetFramework)' == 'net462' ">
    <PackageReference Include="IKVM" Version="8.1.5717" />
    <PackageReference Include="NETStandard.Library" Version="2.0.3" />
    <Reference Include="System.ComponentModel.DataAnnotations" />
    <Reference Include="System.Web" />
    <Reference Include="System.Net.Http" />
    <Reference Include="System.Data.DataSetExtensions" />
    <Reference Include="Microsoft.CSharp" />
    <None Include="Fxcm\QuantConnect.Fxcm.dll">
      <CopyToOutputDirectory>PreserveNewest</CopyToOutputDirectory>
    </None>
    <None Include="InteractiveBrokers\IB-symbol-map.json">
      <CopyToOutputDirectory>PreserveNewest</CopyToOutputDirectory>
    </None>
    <Reference Include="CSharpAPI">
      <HintPath>InteractiveBrokers\CSharpAPI.dll</HintPath>
    </Reference>
    <Reference Include="QuantConnect.Fxcm, Version=0.0.0.0, Culture=neutral, processorArchitecture=MSIL">
      <HintPath>Fxcm\QuantConnect.Fxcm.dll</HintPath>
      <SpecificVersion>False</SpecificVersion>
    </Reference>
  </ItemGroup>
  <ItemGroup>
    <Compile Include="..\Common\Properties\SharedAssemblyInfo.cs" Link="Properties\SharedAssemblyInfo.cs" />
  </ItemGroup>
  <ItemGroup>
<<<<<<< HEAD
=======
    <None Include="..\LICENSE">
      <Pack>True</Pack>
      <PackagePath></PackagePath>
    </None>
    <None Include="InteractiveBrokers\IB-symbol-map.json">
      <CopyToOutputDirectory>PreserveNewest</CopyToOutputDirectory>
    </None>
  </ItemGroup>
  <ItemGroup>
>>>>>>> 0645513f
    <ProjectReference Include="..\Api\QuantConnect.Api.csproj" />
    <ProjectReference Include="..\Common\QuantConnect.csproj" />
    <ProjectReference Include="..\Compression\QuantConnect.Compression.csproj" />
    <ProjectReference Include="..\Configuration\QuantConnect.Configuration.csproj" />
    <ProjectReference Include="..\Logging\QuantConnect.Logging.csproj" />
  </ItemGroup>
</Project><|MERGE_RESOLUTION|>--- conflicted
+++ resolved
@@ -75,8 +75,6 @@
     <Compile Include="..\Common\Properties\SharedAssemblyInfo.cs" Link="Properties\SharedAssemblyInfo.cs" />
   </ItemGroup>
   <ItemGroup>
-<<<<<<< HEAD
-=======
     <None Include="..\LICENSE">
       <Pack>True</Pack>
       <PackagePath></PackagePath>
@@ -86,7 +84,6 @@
     </None>
   </ItemGroup>
   <ItemGroup>
->>>>>>> 0645513f
     <ProjectReference Include="..\Api\QuantConnect.Api.csproj" />
     <ProjectReference Include="..\Common\QuantConnect.csproj" />
     <ProjectReference Include="..\Compression\QuantConnect.Compression.csproj" />
