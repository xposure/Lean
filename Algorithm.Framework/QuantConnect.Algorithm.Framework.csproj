﻿<Project Sdk="Microsoft.NET.Sdk">
  <PropertyGroup>
    <Configuration Condition=" '$(Configuration)' == '' ">Debug</Configuration>
    <Platform Condition=" '$(Platform)' == '' ">AnyCPU</Platform>
    <RootNamespace>QuantConnect.Algorithm.Framework</RootNamespace>
    <AssemblyName>QuantConnect.Algorithm.Framework</AssemblyName>
    <TargetFrameworks>net50;net462</TargetFrameworks>
    <GenerateAssemblyInfo>false</GenerateAssemblyInfo>
    <OutputPath>bin\$(Configuration)\</OutputPath>
    <!--<AnalysisMode>AllEnabledByDefault</AnalysisMode> -->
    <DocumentationFile>bin\$(Configuration)\QuantConnect.Algorithm.Framework.xml</DocumentationFile>
    <PackageTags>Library</PackageTags>
    <LangVersion>6</LangVersion>
    <GenerateAssemblyInfo>false</GenerateAssemblyInfo>
    <AppendTargetFrameworkToOutputPath>false</AppendTargetFrameworkToOutputPath>
    <AutoGenerateBindingRedirects>false</AutoGenerateBindingRedirects>
    <Description>QuantConnect LEAN Engine: Algorithm.Framework Project - The core QCAlgorithm framework implementation</Description>
  </PropertyGroup>
  <PropertyGroup Condition=" '$(Configuration)|$(Platform)' == 'Debug|AnyCPU' ">
    <OutputPath>bin\Debug\</OutputPath>
    <DebugType>full</DebugType>
    <Optimize>false</Optimize>
    <DefineConstants>DEBUG;TRACE</DefineConstants>
  </PropertyGroup>
  <PropertyGroup Condition=" '$(Configuration)|$(Platform)' == 'Release|AnyCPU' ">
    <DebugType>pdbonly</DebugType>
    <Optimize>true</Optimize>
    <DefineConstants>TRACE</DefineConstants>
  </PropertyGroup>
  <PropertyGroup>
    <IsWindows>false</IsWindows>
    <IsWindows Condition="'$(OS)' == 'Windows_NT'">true</IsWindows>
    <IsOSX>false</IsOSX>
    <IsOSX Condition="'$(IsWindows)' != 'true' AND '$([System.Runtime.InteropServices.RuntimeInformation]::IsOSPlatform($([System.Runtime.InteropServices.OSPlatform]::OSX)))' == 'true'">true</IsOSX>
    <IsLinux>false</IsLinux>
    <IsLinux Condition="'$(IsWindows)' != 'true' AND '$(IsOSX)' != 'true' AND '$([System.Runtime.InteropServices.RuntimeInformation]::IsOSPlatform($([System.Runtime.InteropServices.OSPlatform]::Linux)))' == 'true'">true</IsLinux>
    <PackageLicenseFile>LICENSE</PackageLicenseFile>
  </PropertyGroup>
  <Target Name="PrintRID" BeforeTargets="Build">
    <Message Text="IsWindows $(IsWindows)" Importance="high" />
    <Message Text="IsOSX $(IsOSX)" Importance="high" />
    <Message Text="IsLinux $(IsLinux)" Importance="high" />
    <Message Text="ForceLinuxBuild $(ForceLinuxBuild)" Importance="high" />
  </Target>
  <ItemGroup>
<<<<<<< HEAD
    <PackageReference Include="Accord" Version="3.8.0" />
    <PackageReference Include="Accord.Math" Version="3.8.0" />
    <PackageReference Include="Accord.Statistics" Version="3.8.0" />
=======
    <PackageReference Include="Accord" Version="3.6.0" />
    <PackageReference Include="Accord.Math" Version="3.6.0" />
    <PackageReference Include="Accord.Statistics" Version="3.6.0" />
>>>>>>> 0645513f
    <PackageReference Include="MathNet.Numerics" Version="4.15.0" />
    <PackageReference Include="Microsoft.CodeAnalysis.NetAnalyzers" Version="5.0.3">
      <PrivateAssets>all</PrivateAssets>
      <IncludeAssets>runtime; build; native; contentfiles; analyzers; buildtransitive</IncludeAssets>
    </PackageReference>
    <PackageReference Include="NodaTime" Version="3.0.5" />
    <PackageReference Include="QuantConnect.pythonnet" Version="1.0.5.30" />
  </ItemGroup>
  <Choose>
    <When Condition="$(IsWindows) AND '$(ForceLinuxBuild)' != 'true'">
      <ItemGroup>
        <Reference Include="Python.Runtime, Version=1.0.5.30, Culture=neutral, processorArchitecture=MSIL">
          <HintPath>$(NuGetPackageRoot)\quantconnect.pythonnet\1.0.5.30\lib\win\Python.Runtime.dll</HintPath>
        </Reference>
      </ItemGroup>
    </When>
    <When Condition="$(IsLinux) OR '$(ForceLinuxBuild)' == 'true'">
      <ItemGroup>
        <Reference Include="Python.Runtime, Version=1.0.5.30, Culture=neutral, processorArchitecture=MSIL">
          <HintPath>$(NuGetPackageRoot)\quantconnect.pythonnet\1.0.5.30\lib\linux\Python.Runtime.dll</HintPath>
        </Reference>
      </ItemGroup>
    </When>
    <When Condition="$(IsOSX) AND '$(ForceLinuxBuild)' != 'true'">
      <ItemGroup>
        <Reference Include="Python.Runtime, Version=1.0.5.30, Culture=neutral, processorArchitecture=MSIL">
          <HintPath>$(NuGetPackageRoot)\quantconnect.pythonnet\1.0.5.30\lib\osx\Python.Runtime.dll</HintPath>
        </Reference>
      </ItemGroup>
    </When>
  </Choose>
  <ItemGroup Condition=" '$(TargetFramework)' == 'net462' ">
    <Reference Include="System.Data.DataSetExtensions" />
    <Reference Include="Microsoft.CSharp" />
  </ItemGroup>
  <ItemGroup>
    <Compile Include="..\Common\Properties\SharedAssemblyInfo.cs" Link="Properties\SharedAssemblyInfo.cs" />
  </ItemGroup>
  <ItemGroup>
    <ProjectReference Include="..\Algorithm\QuantConnect.Algorithm.csproj" />
    <ProjectReference Include="..\Common\QuantConnect.csproj" />
    <ProjectReference Include="..\Indicators\QuantConnect.Indicators.csproj" />
  </ItemGroup>
  <ItemGroup>
    <Content Include="Portfolio\BlackLittermanOptimizationPortfolioConstructionModel.py">
      <CopyToOutputDirectory>PreserveNewest</CopyToOutputDirectory>
    </Content>
    <Content Include="Portfolio\ConfidenceWeightedPortfolioConstructionModel.py">
      <CopyToOutputDirectory>PreserveNewest</CopyToOutputDirectory>
    </Content>
    <Content Include="Portfolio\AccumulativeInsightPortfolioConstructionModel.py">
      <CopyToOutputDirectory>PreserveNewest</CopyToOutputDirectory>
    </Content>
    <Content Include="Portfolio\SectorWeightingPortfolioConstructionModel.py">
      <CopyToOutputDirectory>PreserveNewest</CopyToOutputDirectory>
    </Content>
    <Content Include="Portfolio\InsightWeightingPortfolioConstructionModel.py">
      <CopyToOutputDirectory>PreserveNewest</CopyToOutputDirectory>
    </Content>
    <Content Include="Portfolio\UnconstrainedMeanVariancePortfolioOptimizer.py">
      <CopyToOutputDirectory>PreserveNewest</CopyToOutputDirectory>
    </Content>
    <Content Include="Portfolio\MaximumSharpeRatioPortfolioOptimizer.py">
      <CopyToOutputDirectory>PreserveNewest</CopyToOutputDirectory>
    </Content>
    <Content Include="Portfolio\MeanVarianceOptimizationPortfolioConstructionModel.py">
      <CopyToOutputDirectory>PreserveNewest</CopyToOutputDirectory>
    </Content>
    <Content Include="Portfolio\MinimumVariancePortfolioOptimizer.py">
      <CopyToOutputDirectory>PreserveNewest</CopyToOutputDirectory>
    </Content>
  </ItemGroup>
  <ItemGroup>
    <Content Include="Alphas\PearsonCorrelationPairsTradingAlphaModel.py">
      <CopyToOutputDirectory>PreserveNewest</CopyToOutputDirectory>
    </Content>
    <Content Include="Alphas\HistoricalReturnsAlphaModel.py">
      <CopyToOutputDirectory>PreserveNewest</CopyToOutputDirectory>
    </Content>
    <Content Include="Alphas\BasePairsTradingAlphaModel.py">
      <CopyToOutputDirectory>PreserveNewest</CopyToOutputDirectory>
    </Content>
    <Content Include="Execution\VolumeWeightedAveragePriceExecutionModel.py">
      <CopyToOutputDirectory>PreserveNewest</CopyToOutputDirectory>
    </Content>
    <Content Include="Execution\StandardDeviationExecutionModel.py">
      <CopyToOutputDirectory>PreserveNewest</CopyToOutputDirectory>
    </Content>
    <Content Include="Portfolio\EqualWeightingPortfolioConstructionModel.py">
      <CopyToOutputDirectory>PreserveNewest</CopyToOutputDirectory>
    </Content>
    <Content Include="Risk\TrailingStopRiskManagementModel.py">
      <CopyToOutputDirectory>PreserveNewest</CopyToOutputDirectory>
    </Content>
    <Content Include="Risk\MaximumDrawdownPercentPortfolio.py">
      <CopyToOutputDirectory>PreserveNewest</CopyToOutputDirectory>
    </Content>
    <Content Include="Risk\MaximumUnrealizedProfitPercentPerSecurity.py">
      <CopyToOutputDirectory>PreserveNewest</CopyToOutputDirectory>
    </Content>
    <Content Include="Risk\MaximumDrawdownPercentPerSecurity.py">
      <CopyToOutputDirectory>PreserveNewest</CopyToOutputDirectory>
    </Content>
    <Content Include="Risk\MaximumSectorExposureRiskManagementModel.py">
      <CopyToOutputDirectory>PreserveNewest</CopyToOutputDirectory>
    </Content>
    <Content Include="Selection\EmaCrossUniverseSelectionModel.py">
      <CopyToOutputDirectory>PreserveNewest</CopyToOutputDirectory>
    </Content>
    <Content Include="Selection\FutureUniverseSelectionModel.py">
      <CopyToOutputDirectory>PreserveNewest</CopyToOutputDirectory>
    </Content>
    <Content Include="Selection\OptionUniverseSelectionModel.py">
      <CopyToOutputDirectory>PreserveNewest</CopyToOutputDirectory>
    </Content>
    <Content Include="Selection\UncorrelatedUniverseSelectionModel.py">
      <CopyToOutputDirectory>PreserveNewest</CopyToOutputDirectory>
    </Content>
    <Content Include="Selection\QC500UniverseSelectionModel.py">
      <CopyToOutputDirectory>PreserveNewest</CopyToOutputDirectory>
    </Content>
    <Content Include="Selection\FundamentalUniverseSelectionModel.py">
      <CopyToOutputDirectory>PreserveNewest</CopyToOutputDirectory>
    </Content>
  </ItemGroup>
  <ItemGroup>
    <Content Include="Alphas\ConstantAlphaModel.py">
      <CopyToOutputDirectory>PreserveNewest</CopyToOutputDirectory>
    </Content>
    <Content Include="Alphas\RsiAlphaModel.py">
      <CopyToOutputDirectory>PreserveNewest</CopyToOutputDirectory>
    </Content>
    <Content Include="Alphas\EmaCrossAlphaModel.py">
      <CopyToOutputDirectory>PreserveNewest</CopyToOutputDirectory>
    </Content>
    <Content Include="Alphas\MacdAlphaModel.py">
      <CopyToOutputDirectory>PreserveNewest</CopyToOutputDirectory>
    </Content>
  </ItemGroup>
  <ItemGroup>
    <None Include="..\LICENSE">
      <Pack>True</Pack>
      <PackagePath></PackagePath>
    </None>
  </ItemGroup>
</Project><|MERGE_RESOLUTION|>--- conflicted
+++ resolved
@@ -43,15 +43,9 @@
     <Message Text="ForceLinuxBuild $(ForceLinuxBuild)" Importance="high" />
   </Target>
   <ItemGroup>
-<<<<<<< HEAD
     <PackageReference Include="Accord" Version="3.8.0" />
     <PackageReference Include="Accord.Math" Version="3.8.0" />
     <PackageReference Include="Accord.Statistics" Version="3.8.0" />
-=======
-    <PackageReference Include="Accord" Version="3.6.0" />
-    <PackageReference Include="Accord.Math" Version="3.6.0" />
-    <PackageReference Include="Accord.Statistics" Version="3.6.0" />
->>>>>>> 0645513f
     <PackageReference Include="MathNet.Numerics" Version="4.15.0" />
     <PackageReference Include="Microsoft.CodeAnalysis.NetAnalyzers" Version="5.0.3">
       <PrivateAssets>all</PrivateAssets>
