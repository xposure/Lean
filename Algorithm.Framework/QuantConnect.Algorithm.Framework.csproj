﻿<Project Sdk="Microsoft.NET.Sdk">
  <PropertyGroup>
    <IsPackable>true</IsPackable>
    <RootNamespace>QuantConnect.Algorithm.Framework</RootNamespace>
    <AssemblyName>QuantConnect.Algorithm.Framework</AssemblyName>
    <PackageId>Xposure.Algorithm.Framework</PackageId>
    <TargetFramework>net50</TargetFramework>
    <DocumentationFile>bin\$(Configuration)\QuantConnect.Algorithm.Framework.xml</DocumentationFile>
    <PackageTags>Library</PackageTags>
    <AutoGenerateBindingRedirects>false</AutoGenerateBindingRedirects>
    <Description>QuantConnect LEAN Engine: Algorithm.Framework Project - The core QCAlgorithm framework implementation</Description>
  </PropertyGroup>
<<<<<<< HEAD
=======
  <PropertyGroup Condition=" '$(Configuration)|$(Platform)' == 'Debug|AnyCPU' ">
    <OutputPath>bin\Debug\</OutputPath>
    <DebugType>full</DebugType>
    <Optimize>false</Optimize>
    <DefineConstants>DEBUG;TRACE</DefineConstants>
  </PropertyGroup>
  <PropertyGroup Condition=" '$(Configuration)|$(Platform)' == 'Release|AnyCPU' ">
    <DebugType>pdbonly</DebugType>
    <Optimize>true</Optimize>
    <DefineConstants>TRACE</DefineConstants>
  </PropertyGroup>
  <PropertyGroup>
    <IsWindows>false</IsWindows>
    <IsWindows Condition="'$(OS)' == 'Windows_NT'">true</IsWindows>
    <IsOSX>false</IsOSX>
    <IsOSX Condition="'$(IsWindows)' != 'true' AND '$([System.Runtime.InteropServices.RuntimeInformation]::IsOSPlatform($([System.Runtime.InteropServices.OSPlatform]::OSX)))' == 'true'">true</IsOSX>
    <IsLinux>false</IsLinux>
    <IsLinux Condition="'$(IsWindows)' != 'true' AND '$(IsOSX)' != 'true' AND '$([System.Runtime.InteropServices.RuntimeInformation]::IsOSPlatform($([System.Runtime.InteropServices.OSPlatform]::Linux)))' == 'true'">true</IsLinux>
    <PackageLicenseFile>LICENSE</PackageLicenseFile>
  </PropertyGroup>
  <Target Name="PrintRID" BeforeTargets="Build">
    <Message Text="IsWindows $(IsWindows)" Importance="high" />
    <Message Text="IsOSX $(IsOSX)" Importance="high" />
    <Message Text="IsLinux $(IsLinux)" Importance="high" />
    <Message Text="ForceLinuxBuild $(ForceLinuxBuild)" Importance="high" />
  </Target>
>>>>>>> af98cc53
  <ItemGroup>
    <PackageReference Include="Accord" Version="3.8.0" />
    <PackageReference Include="Accord.Math" Version="3.8.0" />
    <PackageReference Include="Accord.Statistics" Version="3.8.0" />
    <PackageReference Include="MathNet.Numerics" Version="4.15.0" />
    <PackageReference Include="Microsoft.CodeAnalysis.NetAnalyzers" Version="5.0.3">
      <PrivateAssets>all</PrivateAssets>
      <IncludeAssets>runtime; build; native; contentfiles; analyzers; buildtransitive</IncludeAssets>
    </PackageReference>
    <PackageReference Include="NodaTime" Version="3.0.5" />
    <PackageReference Include="QuantConnect.pythonnet" Version="1.0.5.30" />
  </ItemGroup>
  <Choose>
    <When Condition="$(IsWindows) AND '$(ForceLinuxBuild)' != 'true'">
      <ItemGroup>
        <Reference Include="Python.Runtime, Version=1.0.5.30, Culture=neutral, processorArchitecture=MSIL">
          <HintPath>$(NuGetPackageRoot)\quantconnect.pythonnet\1.0.5.30\lib\win\Python.Runtime.dll</HintPath>
        </Reference>
      </ItemGroup>
    </When>
    <When Condition="$(IsLinux) OR '$(ForceLinuxBuild)' == 'true'">
      <ItemGroup>
        <Reference Include="Python.Runtime, Version=1.0.5.30, Culture=neutral, processorArchitecture=MSIL">
          <HintPath>$(NuGetPackageRoot)\quantconnect.pythonnet\1.0.5.30\lib\linux\Python.Runtime.dll</HintPath>
        </Reference>
      </ItemGroup>
    </When>
    <When Condition="$(IsOSX) AND '$(ForceLinuxBuild)' != 'true'">
      <ItemGroup>
        <Reference Include="Python.Runtime, Version=1.0.5.30, Culture=neutral, processorArchitecture=MSIL">
          <HintPath>$(NuGetPackageRoot)\quantconnect.pythonnet\1.0.5.30\lib\osx\Python.Runtime.dll</HintPath>
        </Reference>
      </ItemGroup>
    </When>
  </Choose>
  <ItemGroup>
    <Compile Include="..\Common\Properties\SharedAssemblyInfo.cs" Link="Properties\SharedAssemblyInfo.cs" />
  </ItemGroup>
  <ItemGroup>
    <ProjectReference Include="..\Algorithm\QuantConnect.Algorithm.csproj" />
    <ProjectReference Include="..\Common\QuantConnect.csproj" />
    <ProjectReference Include="..\Indicators\QuantConnect.Indicators.csproj" />
  </ItemGroup>
  <ItemGroup>
    <Content Include="Portfolio\BlackLittermanOptimizationPortfolioConstructionModel.py">
      <CopyToOutputDirectory>PreserveNewest</CopyToOutputDirectory>
    </Content>
    <Content Include="Portfolio\ConfidenceWeightedPortfolioConstructionModel.py">
      <CopyToOutputDirectory>PreserveNewest</CopyToOutputDirectory>
    </Content>
    <Content Include="Portfolio\AccumulativeInsightPortfolioConstructionModel.py">
      <CopyToOutputDirectory>PreserveNewest</CopyToOutputDirectory>
    </Content>
    <Content Include="Portfolio\SectorWeightingPortfolioConstructionModel.py">
      <CopyToOutputDirectory>PreserveNewest</CopyToOutputDirectory>
    </Content>
    <Content Include="Portfolio\InsightWeightingPortfolioConstructionModel.py">
      <CopyToOutputDirectory>PreserveNewest</CopyToOutputDirectory>
    </Content>
    <Content Include="Portfolio\UnconstrainedMeanVariancePortfolioOptimizer.py">
      <CopyToOutputDirectory>PreserveNewest</CopyToOutputDirectory>
    </Content>
    <Content Include="Portfolio\MaximumSharpeRatioPortfolioOptimizer.py">
      <CopyToOutputDirectory>PreserveNewest</CopyToOutputDirectory>
    </Content>
    <Content Include="Portfolio\MeanVarianceOptimizationPortfolioConstructionModel.py">
      <CopyToOutputDirectory>PreserveNewest</CopyToOutputDirectory>
    </Content>
    <Content Include="Portfolio\MinimumVariancePortfolioOptimizer.py">
      <CopyToOutputDirectory>PreserveNewest</CopyToOutputDirectory>
    </Content>
  </ItemGroup>
  <ItemGroup>
    <Content Include="Alphas\PearsonCorrelationPairsTradingAlphaModel.py">
      <CopyToOutputDirectory>PreserveNewest</CopyToOutputDirectory>
    </Content>
    <Content Include="Alphas\HistoricalReturnsAlphaModel.py">
      <CopyToOutputDirectory>PreserveNewest</CopyToOutputDirectory>
    </Content>
    <Content Include="Alphas\BasePairsTradingAlphaModel.py">
      <CopyToOutputDirectory>PreserveNewest</CopyToOutputDirectory>
    </Content>
    <Content Include="Execution\VolumeWeightedAveragePriceExecutionModel.py">
      <CopyToOutputDirectory>PreserveNewest</CopyToOutputDirectory>
    </Content>
    <Content Include="Execution\StandardDeviationExecutionModel.py">
      <CopyToOutputDirectory>PreserveNewest</CopyToOutputDirectory>
    </Content>
    <Content Include="Portfolio\EqualWeightingPortfolioConstructionModel.py">
      <CopyToOutputDirectory>PreserveNewest</CopyToOutputDirectory>
    </Content>
    <Content Include="Risk\TrailingStopRiskManagementModel.py">
      <CopyToOutputDirectory>PreserveNewest</CopyToOutputDirectory>
    </Content>
    <Content Include="Risk\MaximumDrawdownPercentPortfolio.py">
      <CopyToOutputDirectory>PreserveNewest</CopyToOutputDirectory>
    </Content>
    <Content Include="Risk\MaximumUnrealizedProfitPercentPerSecurity.py">
      <CopyToOutputDirectory>PreserveNewest</CopyToOutputDirectory>
    </Content>
    <Content Include="Risk\MaximumDrawdownPercentPerSecurity.py">
      <CopyToOutputDirectory>PreserveNewest</CopyToOutputDirectory>
    </Content>
    <Content Include="Risk\MaximumSectorExposureRiskManagementModel.py">
      <CopyToOutputDirectory>PreserveNewest</CopyToOutputDirectory>
    </Content>
    <Content Include="Selection\EmaCrossUniverseSelectionModel.py">
      <CopyToOutputDirectory>PreserveNewest</CopyToOutputDirectory>
    </Content>
    <Content Include="Selection\FutureUniverseSelectionModel.py">
      <CopyToOutputDirectory>PreserveNewest</CopyToOutputDirectory>
    </Content>
    <Content Include="Selection\OptionUniverseSelectionModel.py">
      <CopyToOutputDirectory>PreserveNewest</CopyToOutputDirectory>
    </Content>
    <Content Include="Selection\UncorrelatedUniverseSelectionModel.py">
      <CopyToOutputDirectory>PreserveNewest</CopyToOutputDirectory>
    </Content>
    <Content Include="Selection\QC500UniverseSelectionModel.py">
      <CopyToOutputDirectory>PreserveNewest</CopyToOutputDirectory>
    </Content>
    <Content Include="Selection\FundamentalUniverseSelectionModel.py">
      <CopyToOutputDirectory>PreserveNewest</CopyToOutputDirectory>
    </Content>
  </ItemGroup>
  <ItemGroup>
    <Content Include="Alphas\ConstantAlphaModel.py">
      <CopyToOutputDirectory>PreserveNewest</CopyToOutputDirectory>
    </Content>
    <Content Include="Alphas\RsiAlphaModel.py">
      <CopyToOutputDirectory>PreserveNewest</CopyToOutputDirectory>
    </Content>
    <Content Include="Alphas\EmaCrossAlphaModel.py">
      <CopyToOutputDirectory>PreserveNewest</CopyToOutputDirectory>
    </Content>
    <Content Include="Alphas\MacdAlphaModel.py">
      <CopyToOutputDirectory>PreserveNewest</CopyToOutputDirectory>
    </Content>
  </ItemGroup>
  <ItemGroup>
    <None Include="..\LICENSE">
      <Pack>True</Pack>
      <PackagePath></PackagePath>
    </None>
  </ItemGroup>
</Project><|MERGE_RESOLUTION|>--- conflicted
+++ resolved
@@ -10,35 +10,6 @@
     <AutoGenerateBindingRedirects>false</AutoGenerateBindingRedirects>
     <Description>QuantConnect LEAN Engine: Algorithm.Framework Project - The core QCAlgorithm framework implementation</Description>
   </PropertyGroup>
-<<<<<<< HEAD
-=======
-  <PropertyGroup Condition=" '$(Configuration)|$(Platform)' == 'Debug|AnyCPU' ">
-    <OutputPath>bin\Debug\</OutputPath>
-    <DebugType>full</DebugType>
-    <Optimize>false</Optimize>
-    <DefineConstants>DEBUG;TRACE</DefineConstants>
-  </PropertyGroup>
-  <PropertyGroup Condition=" '$(Configuration)|$(Platform)' == 'Release|AnyCPU' ">
-    <DebugType>pdbonly</DebugType>
-    <Optimize>true</Optimize>
-    <DefineConstants>TRACE</DefineConstants>
-  </PropertyGroup>
-  <PropertyGroup>
-    <IsWindows>false</IsWindows>
-    <IsWindows Condition="'$(OS)' == 'Windows_NT'">true</IsWindows>
-    <IsOSX>false</IsOSX>
-    <IsOSX Condition="'$(IsWindows)' != 'true' AND '$([System.Runtime.InteropServices.RuntimeInformation]::IsOSPlatform($([System.Runtime.InteropServices.OSPlatform]::OSX)))' == 'true'">true</IsOSX>
-    <IsLinux>false</IsLinux>
-    <IsLinux Condition="'$(IsWindows)' != 'true' AND '$(IsOSX)' != 'true' AND '$([System.Runtime.InteropServices.RuntimeInformation]::IsOSPlatform($([System.Runtime.InteropServices.OSPlatform]::Linux)))' == 'true'">true</IsLinux>
-    <PackageLicenseFile>LICENSE</PackageLicenseFile>
-  </PropertyGroup>
-  <Target Name="PrintRID" BeforeTargets="Build">
-    <Message Text="IsWindows $(IsWindows)" Importance="high" />
-    <Message Text="IsOSX $(IsOSX)" Importance="high" />
-    <Message Text="IsLinux $(IsLinux)" Importance="high" />
-    <Message Text="ForceLinuxBuild $(ForceLinuxBuild)" Importance="high" />
-  </Target>
->>>>>>> af98cc53
   <ItemGroup>
     <PackageReference Include="Accord" Version="3.8.0" />
     <PackageReference Include="Accord.Math" Version="3.8.0" />
