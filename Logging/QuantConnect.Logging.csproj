--- conflicted
+++ resolved
@@ -55,12 +55,9 @@
       <PrivateAssets>all</PrivateAssets>
       <IncludeAssets>runtime; build; native; contentfiles; analyzers; buildtransitive</IncludeAssets>
     </PackageReference>
-<<<<<<< HEAD
     <PackageReference Include="NLog" Version="4.7.7" />
     <PackageReference Include="NLog.Config" Version="4.4.13" />
     <PackageReference Include="NLog.Schema" Version="4.4.13" />
-=======
->>>>>>> 0645513f
     <PackageReference Include="System.ComponentModel.Composition" Version="5.0.0" />
   </ItemGroup>
   <ItemGroup Condition=" '$(TargetFramework)' == 'net462' ">
