﻿<Project Sdk="Microsoft.NET.Sdk">
  <PropertyGroup>
    <IsPackable>true</IsPackable>
    <TargetFramework>net50</TargetFramework>
    <AssemblyName>QuantConnect.Common</AssemblyName>
    <PackageId>Xposure.Common</PackageId>
    <RestorePackages>true</RestorePackages>
    <DocumentationFile>bin\$(Configuration)\QuantConnect.Common.xml</DocumentationFile>
<<<<<<< HEAD
  </PropertyGroup>
=======
    <AppendTargetFrameworkToOutputPath>false</AppendTargetFrameworkToOutputPath>
    <Description>QuantConnect LEAN Engine: Common Project - A collection of common definitions and utils</Description>
  </PropertyGroup>
  <PropertyGroup Condition=" '$(Configuration)|$(Platform)' == 'Debug|AnyCPU' ">
    <OutputPath>bin\Debug\</OutputPath>
    <DebugType>full</DebugType>
    <Optimize>$(SelectedOptimization)</Optimize>
    <DefineConstants>TRACE</DefineConstants>
  </PropertyGroup>
  <PropertyGroup Condition=" '$(Configuration)|$(Platform)' == 'Debug|AnyCPU' AND '$(SelectedOptimization)' == ''">
    <DefineConstants>DEBUG;TRACE</DefineConstants>
  </PropertyGroup>
  <PropertyGroup Condition=" '$(Configuration)|$(Platform)' == 'Release|AnyCPU' ">
    <DebugType>pdbonly</DebugType>
    <Optimize>true</Optimize>
    <DefineConstants>TRACE</DefineConstants>
  </PropertyGroup>
  <PropertyGroup Condition="'$(Configuration)|$(Platform)' == 'Mono|AnyCPU'">
    <DebugSymbols>true</DebugSymbols>
    <DefineConstants>DEBUG;TRACE</DefineConstants>
    <DebugType>full</DebugType>
    <CodeAnalysisIgnoreBuiltInRuleSets>false</CodeAnalysisIgnoreBuiltInRuleSets>
    <CodeAnalysisIgnoreBuiltInRules>false</CodeAnalysisIgnoreBuiltInRules>
  </PropertyGroup>
  <PropertyGroup Condition="'$(Configuration)|$(Platform)' == 'Debug|x64'">
    <DefineConstants>DEBUG;TRACE</DefineConstants>
    <DebugType>full</DebugType>
    <CodeAnalysisIgnoreBuiltInRules>true</CodeAnalysisIgnoreBuiltInRules>
    <CodeAnalysisFailOnMissingRules>false</CodeAnalysisFailOnMissingRules>
  </PropertyGroup>
  <PropertyGroup Condition="'$(Configuration)|$(Platform)' == 'Release|x64'">
    <DefineConstants>TRACE</DefineConstants>
    <Optimize>true</Optimize>
    <DebugType>pdbonly</DebugType>
    <CodeAnalysisIgnoreBuiltInRuleSets>true</CodeAnalysisIgnoreBuiltInRuleSets>
    <CodeAnalysisIgnoreBuiltInRules>true</CodeAnalysisIgnoreBuiltInRules>
    <CodeAnalysisFailOnMissingRules>true</CodeAnalysisFailOnMissingRules>
  </PropertyGroup>
  <PropertyGroup Condition="'$(Configuration)|$(Platform)' == 'Mono|x64'">
    <DebugSymbols>true</DebugSymbols>
    <OutputPath>bin\x64\Mono\</OutputPath>
    <DefineConstants>DEBUG;TRACE</DefineConstants>
    <DebugType>full</DebugType>
    <CodeAnalysisIgnoreBuiltInRuleSets>false</CodeAnalysisIgnoreBuiltInRuleSets>
    <CodeAnalysisFailOnMissingRules>true</CodeAnalysisFailOnMissingRules>
  </PropertyGroup>
  <PropertyGroup>
    <IsWindows>false</IsWindows>
    <IsWindows Condition="'$(OS)' == 'Windows_NT'">true</IsWindows>
    <IsOSX>false</IsOSX>
    <IsOSX Condition="'$(IsWindows)' != 'true' AND '$([System.Runtime.InteropServices.RuntimeInformation]::IsOSPlatform($([System.Runtime.InteropServices.OSPlatform]::OSX)))' == 'true'">true</IsOSX>
    <IsLinux>false</IsLinux>
    <IsLinux Condition="'$(IsWindows)' != 'true' AND '$(IsOSX)' != 'true' AND '$([System.Runtime.InteropServices.RuntimeInformation]::IsOSPlatform($([System.Runtime.InteropServices.OSPlatform]::Linux)))' == 'true'">true</IsLinux>
    <PackageLicenseFile>LICENSE</PackageLicenseFile>
  </PropertyGroup>
  <Target Name="PrintRID" BeforeTargets="Build">
    <Message Text="IsWindows $(IsWindows)" Importance="high" />
    <Message Text="IsOSX $(IsOSX)" Importance="high" />
    <Message Text="IsLinux $(IsLinux)" Importance="high" />
    <Message Text="ForceLinuxBuild $(ForceLinuxBuild)" Importance="high" />
    <Message Text="SelectedOptimization $(SelectedOptimization)" Importance="high" />
  </Target>
>>>>>>> af98cc53
  <ItemGroup>
    <PackageReference Include="CloneExtensions" Version="1.3.0" />
    <PackageReference Include="DotNetZip" Version="1.13.3" />
    <PackageReference Include="fasterflect" Version="3.0.0" />
    <PackageReference Include="MathNet.Numerics" Version="4.15.0" />
    <PackageReference Include="Microsoft.CodeAnalysis.NetAnalyzers" Version="5.0.3">
      <PrivateAssets>all</PrivateAssets>
      <IncludeAssets>runtime; build; native; contentfiles; analyzers; buildtransitive</IncludeAssets>
    </PackageReference>
    <PackageReference Include="Microsoft.IO.RecyclableMemoryStream" Version="1.3.5" />
    <PackageReference Include="Newtonsoft.Json" Version="12.0.3" />
    <PackageReference Include="NodaTime" Version="3.0.5" />
    <PackageReference Include="protobuf-net" Version="3.0.29" />
    <PackageReference Include="protobuf-net.Core" Version="3.0.29" />
    <PackageReference Include="QLNet" Version="1.11.3" />
    <PackageReference Include="QuantConnect.pythonnet" Version="1.0.5.30" />
    <PackageReference Include="SharpZipLib" Version="1.2.0" />
    <PackageReference Include="System.Buffers" Version="4.5.1" />
    <PackageReference Include="System.Collections.Immutable" Version="5.0.0" />
    <PackageReference Include="System.ComponentModel.Composition" Version="5.0.0" />
    <PackageReference Include="System.Memory" Version="4.5.4" />
    <PackageReference Include="System.Numerics.Vectors" Version="4.5.0" />
    <PackageReference Include="System.Reflection.Emit.Lightweight" Version="4.7.0" />
    <PackageReference Include="System.Runtime.CompilerServices.Unsafe" Version="5.0.0" />
    <PackageReference Include="System.ServiceModel.Primitives" Version="4.7.0" />
  </ItemGroup>
  <Choose>
    <When Condition="$(IsWindows) AND '$(ForceLinuxBuild)' != 'true'">
      <ItemGroup>
        <Reference Include="Python.Runtime, Version=1.0.5.30, Culture=neutral, processorArchitecture=MSIL">
          <HintPath>$(NuGetPackageRoot)\quantconnect.pythonnet\1.0.5.30\lib\win\Python.Runtime.dll</HintPath>
        </Reference>
      </ItemGroup>
    </When>
    <When Condition="$(IsLinux) OR '$(ForceLinuxBuild)' == 'true'">
      <ItemGroup>
        <Reference Include="Python.Runtime, Version=1.0.5.30, Culture=neutral, processorArchitecture=MSIL">
          <HintPath>$(NuGetPackageRoot)\quantconnect.pythonnet\1.0.5.30\lib\linux\Python.Runtime.dll</HintPath>
        </Reference>
      </ItemGroup>
    </When>
    <When Condition="$(IsOSX) AND '$(ForceLinuxBuild)' != 'true'">
      <ItemGroup>
        <Reference Include="Python.Runtime, Version=1.0.5.30, Culture=neutral, processorArchitecture=MSIL">
          <HintPath>$(NuGetPackageRoot)\quantconnect.pythonnet\1.0.5.30\lib\osx\Python.Runtime.dll</HintPath>
        </Reference>
      </ItemGroup>
    </When>
  </Choose>
  <ItemGroup>
    <ProjectReference Include="..\Configuration\QuantConnect.Configuration.csproj" />
    <ProjectReference Include="..\Logging\QuantConnect.Logging.csproj" />
  </ItemGroup>
  <ItemGroup>
    <None Include="..\LICENSE">
      <Pack>True</Pack>
      <PackagePath></PackagePath>
    </None>
    <None Include="Python\Python.Runtime.dll.config" Link="Python.Runtime.dll.config">
      <CopyToOutputDirectory>PreserveNewest</CopyToOutputDirectory>
    </None>
  </ItemGroup>
  <ItemGroup>
    <Content Include="decimal.py">
      <CopyToOutputDirectory>PreserveNewest</CopyToOutputDirectory>
    </Content>
  </ItemGroup>
</Project><|MERGE_RESOLUTION|>--- conflicted
+++ resolved
@@ -6,72 +6,7 @@
     <PackageId>Xposure.Common</PackageId>
     <RestorePackages>true</RestorePackages>
     <DocumentationFile>bin\$(Configuration)\QuantConnect.Common.xml</DocumentationFile>
-<<<<<<< HEAD
   </PropertyGroup>
-=======
-    <AppendTargetFrameworkToOutputPath>false</AppendTargetFrameworkToOutputPath>
-    <Description>QuantConnect LEAN Engine: Common Project - A collection of common definitions and utils</Description>
-  </PropertyGroup>
-  <PropertyGroup Condition=" '$(Configuration)|$(Platform)' == 'Debug|AnyCPU' ">
-    <OutputPath>bin\Debug\</OutputPath>
-    <DebugType>full</DebugType>
-    <Optimize>$(SelectedOptimization)</Optimize>
-    <DefineConstants>TRACE</DefineConstants>
-  </PropertyGroup>
-  <PropertyGroup Condition=" '$(Configuration)|$(Platform)' == 'Debug|AnyCPU' AND '$(SelectedOptimization)' == ''">
-    <DefineConstants>DEBUG;TRACE</DefineConstants>
-  </PropertyGroup>
-  <PropertyGroup Condition=" '$(Configuration)|$(Platform)' == 'Release|AnyCPU' ">
-    <DebugType>pdbonly</DebugType>
-    <Optimize>true</Optimize>
-    <DefineConstants>TRACE</DefineConstants>
-  </PropertyGroup>
-  <PropertyGroup Condition="'$(Configuration)|$(Platform)' == 'Mono|AnyCPU'">
-    <DebugSymbols>true</DebugSymbols>
-    <DefineConstants>DEBUG;TRACE</DefineConstants>
-    <DebugType>full</DebugType>
-    <CodeAnalysisIgnoreBuiltInRuleSets>false</CodeAnalysisIgnoreBuiltInRuleSets>
-    <CodeAnalysisIgnoreBuiltInRules>false</CodeAnalysisIgnoreBuiltInRules>
-  </PropertyGroup>
-  <PropertyGroup Condition="'$(Configuration)|$(Platform)' == 'Debug|x64'">
-    <DefineConstants>DEBUG;TRACE</DefineConstants>
-    <DebugType>full</DebugType>
-    <CodeAnalysisIgnoreBuiltInRules>true</CodeAnalysisIgnoreBuiltInRules>
-    <CodeAnalysisFailOnMissingRules>false</CodeAnalysisFailOnMissingRules>
-  </PropertyGroup>
-  <PropertyGroup Condition="'$(Configuration)|$(Platform)' == 'Release|x64'">
-    <DefineConstants>TRACE</DefineConstants>
-    <Optimize>true</Optimize>
-    <DebugType>pdbonly</DebugType>
-    <CodeAnalysisIgnoreBuiltInRuleSets>true</CodeAnalysisIgnoreBuiltInRuleSets>
-    <CodeAnalysisIgnoreBuiltInRules>true</CodeAnalysisIgnoreBuiltInRules>
-    <CodeAnalysisFailOnMissingRules>true</CodeAnalysisFailOnMissingRules>
-  </PropertyGroup>
-  <PropertyGroup Condition="'$(Configuration)|$(Platform)' == 'Mono|x64'">
-    <DebugSymbols>true</DebugSymbols>
-    <OutputPath>bin\x64\Mono\</OutputPath>
-    <DefineConstants>DEBUG;TRACE</DefineConstants>
-    <DebugType>full</DebugType>
-    <CodeAnalysisIgnoreBuiltInRuleSets>false</CodeAnalysisIgnoreBuiltInRuleSets>
-    <CodeAnalysisFailOnMissingRules>true</CodeAnalysisFailOnMissingRules>
-  </PropertyGroup>
-  <PropertyGroup>
-    <IsWindows>false</IsWindows>
-    <IsWindows Condition="'$(OS)' == 'Windows_NT'">true</IsWindows>
-    <IsOSX>false</IsOSX>
-    <IsOSX Condition="'$(IsWindows)' != 'true' AND '$([System.Runtime.InteropServices.RuntimeInformation]::IsOSPlatform($([System.Runtime.InteropServices.OSPlatform]::OSX)))' == 'true'">true</IsOSX>
-    <IsLinux>false</IsLinux>
-    <IsLinux Condition="'$(IsWindows)' != 'true' AND '$(IsOSX)' != 'true' AND '$([System.Runtime.InteropServices.RuntimeInformation]::IsOSPlatform($([System.Runtime.InteropServices.OSPlatform]::Linux)))' == 'true'">true</IsLinux>
-    <PackageLicenseFile>LICENSE</PackageLicenseFile>
-  </PropertyGroup>
-  <Target Name="PrintRID" BeforeTargets="Build">
-    <Message Text="IsWindows $(IsWindows)" Importance="high" />
-    <Message Text="IsOSX $(IsOSX)" Importance="high" />
-    <Message Text="IsLinux $(IsLinux)" Importance="high" />
-    <Message Text="ForceLinuxBuild $(ForceLinuxBuild)" Importance="high" />
-    <Message Text="SelectedOptimization $(SelectedOptimization)" Importance="high" />
-  </Target>
->>>>>>> af98cc53
   <ItemGroup>
     <PackageReference Include="CloneExtensions" Version="1.3.0" />
     <PackageReference Include="DotNetZip" Version="1.13.3" />
