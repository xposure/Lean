﻿<Project Sdk="Microsoft.NET.Sdk">
  <PropertyGroup>
    <Configuration Condition=" '$(Configuration)' == '' ">Debug</Configuration>
    <Platform Condition=" '$(Platform)' == '' ">AnyCPU</Platform>
    <OutputType>Exe</OutputType>
    <RootNamespace>QuantConnect.ToolBox</RootNamespace>
    <AssemblyName>QuantConnect.ToolBox</AssemblyName>
    <TargetFrameworks>net50;net462</TargetFrameworks>
    <LangVersion>6</LangVersion>
    <!--<AnalysisMode>AllEnabledByDefault</AnalysisMode> -->
    <GenerateAssemblyInfo>false</GenerateAssemblyInfo>
    <OutputPath>bin\$(Configuration)\</OutputPath>
    <AllowUnsafeBlocks>true</AllowUnsafeBlocks>
    <AppendTargetFrameworkToOutputPath>false</AppendTargetFrameworkToOutputPath>
    <AutoGenerateBindingRedirects>true</AutoGenerateBindingRedirects>
    <Description>QuantConnect LEAN Engine: ToolBox Project - A collection of data downloaders and converters</Description>
  </PropertyGroup>
  <PropertyGroup Condition=" '$(Configuration)|$(Platform)' == 'Debug|AnyCPU' ">
    <DebugType>full</DebugType>
    <Optimize>false</Optimize>
    <OutputPath>bin\Debug\</OutputPath>
    <DefineConstants>DEBUG;TRACE</DefineConstants>
    <AllowUnsafeBlocks>true</AllowUnsafeBlocks>
    <PlatformTarget>AnyCPU</PlatformTarget>
  </PropertyGroup>
  <PropertyGroup Condition=" '$(Configuration)|$(Platform)' == 'Release|AnyCPU' ">
    <DebugType>pdbonly</DebugType>
    <Optimize>true</Optimize>
    <DefineConstants>TRACE</DefineConstants>
    <AllowUnsafeBlocks>true</AllowUnsafeBlocks>
    <PlatformTarget>AnyCPU</PlatformTarget>
  </PropertyGroup>
  <PropertyGroup>
    <StartupObject>QuantConnect.ToolBox.Program</StartupObject>
  </PropertyGroup>
  <PropertyGroup>
    <IsWindows>false</IsWindows>
    <IsWindows Condition="'$(OS)' == 'Windows_NT'">true</IsWindows>
    <IsOSX>false</IsOSX>
    <IsOSX Condition="'$(IsWindows)' != 'true' AND '$([System.Runtime.InteropServices.RuntimeInformation]::IsOSPlatform($([System.Runtime.InteropServices.OSPlatform]::OSX)))' == 'true'">true</IsOSX>
    <IsLinux>false</IsLinux>
    <IsLinux Condition="'$(IsWindows)' != 'true' AND '$(IsOSX)' != 'true' AND '$([System.Runtime.InteropServices.RuntimeInformation]::IsOSPlatform($([System.Runtime.InteropServices.OSPlatform]::Linux)))' == 'true'">true</IsLinux>
    <PackageLicenseFile>LICENSE</PackageLicenseFile>
  </PropertyGroup>
  <Target Name="PrintRID" BeforeTargets="Build">
    <Message Text="IsWindows $(IsWindows)" Importance="high" />
    <Message Text="IsOSX $(IsOSX)" Importance="high" />
    <Message Text="IsLinux $(IsLinux)" Importance="high" />
    <Message Text="ForceLinuxBuild $(ForceLinuxBuild)" Importance="high" />
  </Target>
  <Choose>
    <When Condition="$(IsWindows) AND '$(ForceLinuxBuild)' != 'true'">
      <ItemGroup>
        <Reference Include="Python.Runtime, Version=1.0.5.30, Culture=neutral, processorArchitecture=MSIL">
          <HintPath>$(NuGetPackageRoot)\quantconnect.pythonnet\1.0.5.30\lib\win\Python.Runtime.dll</HintPath>
        </Reference>
      </ItemGroup>
    </When>
    <When Condition="$(IsLinux) OR '$(ForceLinuxBuild)' == 'true'">
      <ItemGroup>
        <Reference Include="Python.Runtime, Version=1.0.5.30, Culture=neutral, processorArchitecture=MSIL">
          <HintPath>$(NuGetPackageRoot)\quantconnect.pythonnet\1.0.5.30\lib\linux\Python.Runtime.dll</HintPath>
        </Reference>
      </ItemGroup>
    </When>
    <When Condition="$(IsOSX) AND '$(ForceLinuxBuild)' != 'true'">
      <ItemGroup>
        <Reference Include="Python.Runtime, Version=1.0.5.30, Culture=neutral, processorArchitecture=MSIL">
          <HintPath>$(NuGetPackageRoot)\quantconnect.pythonnet\1.0.5.30\lib\osx\Python.Runtime.dll</HintPath>
        </Reference>
      </ItemGroup>
    </When>
  </Choose>
  <ItemGroup>
    <Compile Include="..\Common\Properties\SharedAssemblyInfo.cs" Link="Properties\SharedAssemblyInfo.cs" />
  </ItemGroup>
  <ItemGroup>
    <PackageReference Include="CoinAPI.WebSocket.V1" Version="1.6.0" />
    <PackageReference Include="Common.Logging" Version="3.4.1" />
    <PackageReference Include="Common.Logging.Core" Version="3.4.1" />
    <PackageReference Include="DotNetZip" Version="1.15.0" />
    <PackageReference Include="IQFeed.CSharpApiClient" Version="2.5.1" />
    <PackageReference Include="LaunchDarkly.EventSource" Version="3.3.2" />
    <PackageReference Include="McMaster.Extensions.CommandLineUtils" Version="3.1.0" />
    <PackageReference Include="Microsoft.CodeAnalysis.NetAnalyzers" Version="5.0.3">
      <PrivateAssets>all</PrivateAssets>
      <IncludeAssets>runtime; build; native; contentfiles; analyzers; buildtransitive</IncludeAssets>
    </PackageReference>
    <PackageReference Include="Microsoft.CSharp" Version="4.6.0" />
    <PackageReference Include="Newtonsoft.Json" Version="12.0.3" />
    <PackageReference Include="NodaTime" Version="3.0.5" />
    <PackageReference Include="QuantConnect.pythonnet" Version="1.0.5.30" />
    <PackageReference Include="SharpZipLib" Version="1.3.1" />
    <PackageReference Include="SuperSocket.ClientEngine.Core" Version="0.10.0" />
    <PackageReference Include="Utf8Json" Version="1.3.7" />
    <PackageReference Include="WebSocket4Net" Version="0.15.2" />

    <PackageReference Include="System.Collections.Specialized" Version="4.3.0" />
    <PackageReference Include="System.ComponentModel.Composition" Version="5.0.0" />
    <PackageReference Include="System.Configuration.ConfigurationManager" Version="5.0.0" />
    <PackageReference Include="System.IO.Compression" Version="4.3.0" />
    <PackageReference Include="System.Linq" Version="4.3.0" />
    <PackageReference Include="System.Net.NameResolution" Version="4.3.0" />
    <PackageReference Include="System.Net.Security" Version="4.3.2" />
    <PackageReference Include="System.Net.Sockets" Version="4.3.0" />
<<<<<<< HEAD
    <PackageReference Include="System.Reflection.Emit" Version="4.7.0" />
    <PackageReference Include="System.Reflection.Emit.Lightweight" Version="4.7.0" />
    <PackageReference Include="System.Runtime" Version="4.3.1" />
=======
    <PackageReference Include="System.Reflection.Emit" Version="4.3.0" />
    <PackageReference Include="System.Reflection.Emit.Lightweight" Version="4.7.0" />
    <PackageReference Include="System.Runtime" Version="4.3.0" />
>>>>>>> 0645513f
    <PackageReference Include="System.Runtime.CompilerServices.Unsafe" Version="5.0.0" />
    <PackageReference Include="System.Runtime.Extensions" Version="4.3.1" />
    <PackageReference Include="System.Runtime.InteropServices" Version="4.3.0" />
    <PackageReference Include="System.Security.AccessControl" Version="5.0.0" />
    <PackageReference Include="System.Security.Cryptography.Algorithms" Version="4.3.1" />
    <PackageReference Include="System.Security.Cryptography.Encoding" Version="4.3.0" />
    <PackageReference Include="System.Security.Cryptography.Primitives" Version="4.3.0" />
    <PackageReference Include="System.Security.Cryptography.X509Certificates" Version="4.3.2" />
    <PackageReference Include="System.Security.Permissions" Version="5.0.0" />
    <PackageReference Include="System.Security.Principal.Windows" Version="5.0.0" />
    <PackageReference Include="System.Text.RegularExpressions" Version="4.3.1" />
    <PackageReference Include="System.Threading" Version="4.3.0" />
    <PackageReference Include="System.Threading.Tasks.Extensions" Version="4.5.4" />
    <PackageReference Include="System.Threading.Timer" Version="4.3.0" />
    <PackageReference Include="System.ValueTuple" Version="4.5.0" />    

  </ItemGroup>
  <ItemGroup Condition=" '$(TargetFramework)' == 'net50' ">
    <Compile Remove="Fxcm*/**" />
    <Compile Remove="IB*/**" />
    <Compile Remove="Dukas*/**" />
  </ItemGroup>  
  <ItemGroup Condition=" '$(TargetFramework)' == 'net462' ">
    <PackageReference Include="SevenZipSharp" Version="0.64" />
    <PackageReference Include="IKVM" Version="8.1.5717.0" />
    <Reference Include="QuantConnect.Fxcm">
      <HintPath>..\Brokerages\Fxcm\QuantConnect.Fxcm.dll</HintPath>
    </Reference>
    <Reference Include="System.Configuration" />
    <Reference Include="System.Net" />
    <Reference Include="System.Web" />
    <Reference Include="System.Data.DataSetExtensions" />
    <Reference Include="WindowsBase" />
  </ItemGroup>
  <ItemGroup>
    <None Include="..\LICENSE">
      <Pack>True</Pack>
      <PackagePath></PackagePath>
    </None>
    <None Include="AlgoSeekFuturesConverter\AlgoSeek.US.Futures.PriceMultipliers.1.1.csv">
      <CopyToOutputDirectory>PreserveNewest</CopyToOutputDirectory>
    </None>
    <None Include="IQFeed\IQFeed-symbol-map.json">
      <CopyToOutputDirectory>PreserveNewest</CopyToOutputDirectory>
    </None>
    <Content Include="CoarseUniverseGenerator\blacklisted-tickers.txt">
      <CopyToOutputDirectory>PreserveNewest</CopyToOutputDirectory>
    </Content>
    <Content Include="Visualizer\QuantConnect.Visualizer.py">
      <CopyToOutputDirectory>PreserveNewest</CopyToOutputDirectory>
    </Content>
    <Content Include="Visualizer\__init__.py">
      <CopyToOutputDirectory>PreserveNewest</CopyToOutputDirectory>
    </Content>
  </ItemGroup>
  <ItemGroup>
    <None Include="instruments_oanda.txt">
      <CopyToOutputDirectory>PreserveNewest</CopyToOutputDirectory>
    </None>
  </ItemGroup>
  <ItemGroup>
    <ProjectReference Include="..\submodules\websocket-sharp\websocket-sharp\websocket-sharp.csproj" />
    <ProjectReference Include="..\Brokerages\QuantConnect.Brokerages.csproj" />
    <ProjectReference Include="..\Common\QuantConnect.csproj" />
    <ProjectReference Include="..\Compression\QuantConnect.Compression.csproj" />
    <ProjectReference Include="..\Configuration\QuantConnect.Configuration.csproj" />
    <ProjectReference Include="..\Engine\QuantConnect.Lean.Engine.csproj" />
    <ProjectReference Include="..\Logging\QuantConnect.Logging.csproj" />
  </ItemGroup>
  <ItemGroup>
    <None Include="instruments_dukascopy.txt">
      <CopyToOutputDirectory>PreserveNewest</CopyToOutputDirectory>
    </None>
  </ItemGroup>
  <ItemGroup>
    <None Include="instruments_fxcm.txt">
      <CopyToOutputDirectory>PreserveNewest</CopyToOutputDirectory>
    </None>
  </ItemGroup>
</Project><|MERGE_RESOLUTION|>--- conflicted
+++ resolved
@@ -103,15 +103,9 @@
     <PackageReference Include="System.Net.NameResolution" Version="4.3.0" />
     <PackageReference Include="System.Net.Security" Version="4.3.2" />
     <PackageReference Include="System.Net.Sockets" Version="4.3.0" />
-<<<<<<< HEAD
     <PackageReference Include="System.Reflection.Emit" Version="4.7.0" />
     <PackageReference Include="System.Reflection.Emit.Lightweight" Version="4.7.0" />
     <PackageReference Include="System.Runtime" Version="4.3.1" />
-=======
-    <PackageReference Include="System.Reflection.Emit" Version="4.3.0" />
-    <PackageReference Include="System.Reflection.Emit.Lightweight" Version="4.7.0" />
-    <PackageReference Include="System.Runtime" Version="4.3.0" />
->>>>>>> 0645513f
     <PackageReference Include="System.Runtime.CompilerServices.Unsafe" Version="5.0.0" />
     <PackageReference Include="System.Runtime.Extensions" Version="4.3.1" />
     <PackageReference Include="System.Runtime.InteropServices" Version="4.3.0" />
