--- conflicted
+++ resolved
@@ -62,37 +62,33 @@
                         throw new ArgumentException("The symbol " + symbol + " is not available.");
                 }
 
-<<<<<<< HEAD
-                var securityType = downloader.GetSecurityType(symbol);
-                var data = downloader.Get(new Symbol(GetSid(symbol, securityType), symbol), securityType, resolution, startDate, endDate);
-=======
                 foreach (var symbol in symbols)
                 {
                     var securityType = downloader.GetSecurityType(symbol);
-                    var data = downloader.Get(new Symbol(symbol), securityType, resolution, startDate, endDate);
->>>>>>> 7687411f
+                    var symbolObject = new Symbol(GetSid(symbol, securityType), symbol);
+                    var data = downloader.Get(symbolObject, securityType, resolution, startDate, endDate);
 
                     if (allResolutions)
                     {
                         var ticks = data.Cast<Tick>().ToList();
 
                         // Save the data (tick resolution)
-                        var writer = new LeanDataWriter(securityType, resolution, symbol, dataDirectory, market);
+                        var writer = new LeanDataWriter(securityType, resolution, symbolObject, dataDirectory, market);
                         writer.Write(ticks);
 
                         // Save the data (other resolutions)
                         foreach (var res in new[] { Resolution.Second, Resolution.Minute, Resolution.Hour, Resolution.Daily })
                         {
-                            var resData = DukascopyDataDownloader.AggregateTicks(new Symbol(symbol), ticks, res.ToTimeSpan());
+                            var resData = DukascopyDataDownloader.AggregateTicks(symbolObject, ticks, res.ToTimeSpan());
 
-                            writer = new LeanDataWriter(securityType, res, symbol, dataDirectory, market);
+                            writer = new LeanDataWriter(securityType, res, symbolObject, dataDirectory, market);
                             writer.Write(resData);
                         }
                     }
                     else
                     {
                         // Save the data (single resolution)
-                        var writer = new LeanDataWriter(securityType, resolution, symbol, dataDirectory, market);
+                        var writer = new LeanDataWriter(securityType, resolution, symbolObject, dataDirectory, market);
                         writer.Write(data);
                     }
                 }
