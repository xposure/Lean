﻿/*
 * QUANTCONNECT.COM - Democratizing Finance, Empowering Individuals.
 * Lean Algorithmic Trading Engine v2.0. Copyright 2014 QuantConnect Corporation.
 *
 * Licensed under the Apache License, Version 2.0 (the "License");
 * you may not use this file except in compliance with the License.
 * You may obtain a copy of the License at http://www.apache.org/licenses/LICENSE-2.0
 *
 * Unless required by applicable law or agreed to in writing, software
 * distributed under the License is distributed on an "AS IS" BASIS,
 * WITHOUT WARRANTIES OR CONDITIONS OF ANY KIND, either express or implied.
 * See the License for the specific language governing permissions and
 * limitations under the License.
*/

using System;
using System.Collections.Generic;
using System.IO;
using System.Linq;
using System.Net;
using QuantConnect.Data;
using QuantConnect.Data.Market;
using QuantConnect.Logging;
<<<<<<< HEAD
#if NET462
using SevenZip;
#endif
=======

>>>>>>> e8697657
namespace QuantConnect.ToolBox.DukascopyDownloader
{
    /// <summary>
    /// Dukascopy Data Downloader class
    /// </summary>
    public class DukascopyDataDownloader : IDataDownloader
    {
        private readonly DukascopySymbolMapper _symbolMapper = new DukascopySymbolMapper();
        private const int DukascopyTickLength = 20;

        /// <summary>
        /// Checks if downloader can get the data for the symbol
        /// </summary>
        /// <param name="symbol"></param>
        /// <returns>Returns true if the symbol is available</returns>
        public bool HasSymbol(string symbol)
        {
            return _symbolMapper.IsKnownLeanSymbol(Symbol.Create(symbol, GetSecurityType(symbol), Market.Dukascopy));
        }

        /// <summary>
        /// Gets the security type for the specified symbol
        /// </summary>
        /// <param name="symbol">The symbol</param>
        /// <returns>The security type</returns>
        public SecurityType GetSecurityType(string symbol)
        {
            return _symbolMapper.GetLeanSecurityType(symbol);
        }

        /// <summary>
        /// Get historical data enumerable for a single symbol, type and resolution given this start and end time (in UTC).
        /// </summary>
        /// <param name="symbol">Symbol for the data we're looking for.</param>
        /// <param name="resolution">Resolution of the data request</param>
        /// <param name="startUtc">Start time of the data in UTC</param>
        /// <param name="endUtc">End time of the data in UTC</param>
        /// <returns>Enumerable of base data for this symbol</returns>
        public IEnumerable<BaseData> Get(Symbol symbol, Resolution resolution, DateTime startUtc, DateTime endUtc)
        {
            if (!_symbolMapper.IsKnownLeanSymbol(symbol))
                throw new ArgumentException("Invalid symbol requested: " + symbol.Value);

            if (symbol.ID.SecurityType != SecurityType.Forex && symbol.ID.SecurityType != SecurityType.Cfd)
                throw new NotSupportedException("SecurityType not available: " + symbol.ID.SecurityType);

            if (endUtc < startUtc)
                throw new ArgumentException("The end date must be greater or equal to the start date.");

            // set the starting date
            DateTime date = startUtc;

            // loop until last date
            while (date <= endUtc)
            {
                // request all ticks for a specific date
                var ticks = DownloadTicks(symbol, date);

                switch (resolution)
                {
                    case Resolution.Tick:
                        foreach (var tick in ticks)
                        {
                            yield return new Tick(tick.Time, symbol, tick.BidPrice, tick.AskPrice);
                        }
                        break;

                    case Resolution.Second:
                    case Resolution.Minute:
                    case Resolution.Hour:
                    case Resolution.Daily:
                        foreach (var bar in AggregateTicks(symbol, ticks, resolution.ToTimeSpan()))
                        {
                            yield return bar;
                        }
                        break;
                }

                date = date.AddDays(1);
            }
        }

        /// <summary>
        /// Aggregates a list of ticks at the requested resolution
        /// </summary>
        /// <param name="symbol"></param>
        /// <param name="ticks"></param>
        /// <param name="resolution"></param>
        /// <returns></returns>
        internal static IEnumerable<QuoteBar> AggregateTicks(Symbol symbol, IEnumerable<Tick> ticks, TimeSpan resolution)
        {
            return
                from t in ticks
                group t by t.Time.RoundDown(resolution)
                into g
                select new QuoteBar
                {
                    Symbol = symbol,
                    Time = g.Key,
                    Bid = new Bar
                    {
                        Open = g.First().BidPrice,
                        High = g.Max(b => b.BidPrice),
                        Low = g.Min(b => b.BidPrice),
                        Close = g.Last().BidPrice
                    },
                    Ask = new Bar
                    {
                        Open = g.First().AskPrice,
                        High = g.Max(b => b.AskPrice),
                        Low = g.Min(b => b.AskPrice),
                        Close = g.Last().AskPrice
                    }
                };
        }

        /// <summary>
        /// Downloads all ticks for the specified date
        /// </summary>
        /// <param name="symbol">The requested symbol</param>
        /// <param name="date">The requested date</param>
        /// <returns>An enumerable of ticks</returns>
        private IEnumerable<Tick> DownloadTicks(Symbol symbol, DateTime date)
        {
            var dukascopySymbol = _symbolMapper.GetBrokerageSymbol(symbol);
            var pointValue = _symbolMapper.GetPointValue(symbol);

            for (var hour = 0; hour < 24; hour++)
            {
                var timeOffset = hour * 3600000;

                var url = $"http://www.dukascopy.com/datafeed/{dukascopySymbol}/" +
                          $"{date.Year.ToStringInvariant("D4")}/{(date.Month - 1).ToStringInvariant("D2")}/" +
                          $"{date.Day.ToStringInvariant("D2")}/{hour.ToStringInvariant("D2")}h_ticks.bi5";

                using (var client = new WebClient())
                {
                    byte[] bytes;
                    try
                    {
                        bytes = client.DownloadData(url);
                    }
                    catch (Exception exception)
                    {
                        Log.Error(exception);
                        yield break;
                    }
                    if (bytes != null && bytes.Length > 0)
                    {
                        var ticks = AppendTicksToList(symbol, bytes, date, timeOffset, pointValue);
                        foreach (var tick in ticks)
                        {
                            yield return tick;
                        }
                    }
                }
            }
        }

        /// <summary>
        /// Reads ticks from a Dukascopy binary buffer into a list
        /// </summary>
        /// <param name="symbol">The symbol</param>
        /// <param name="bytesBi5">The buffer in binary format</param>
        /// <param name="date">The date for the ticks</param>
        /// <param name="timeOffset">The time offset in milliseconds</param>
        /// <param name="pointValue">The price multiplier</param>
        private static unsafe List<Tick> AppendTicksToList(Symbol symbol, byte[] bytesBi5, DateTime date, int timeOffset, double pointValue)
        {
            var ticks = new List<Tick>();

            byte[] bytes;

            var inputFile = $"{Guid.NewGuid()}.7z";
            var outputDirectory = $"{Guid.NewGuid()}";

            try
            {
                File.WriteAllBytes(inputFile, bytesBi5);
                Compression.Extract7ZipArchive(inputFile, outputDirectory);

                var outputFileInfo = Directory.CreateDirectory(outputDirectory).GetFiles("*").First();
                bytes = File.ReadAllBytes(outputFileInfo.FullName);
            }
            catch (Exception err)
            {
                Log.Error(err, "Failed to read raw data into stream");
                return new List<Tick>();
            }
            finally
            {
                if (File.Exists(inputFile))
                {
                    File.Delete(inputFile);
                }
                if (Directory.Exists(outputDirectory))
                {
                    Directory.Delete(outputDirectory, true);
                }
            }

            int count = bytes.Length / DukascopyTickLength;

            // Numbers are big-endian
            // ii1 = milliseconds within the hour
            // ii2 = AskPrice * point value
            // ii3 = BidPrice * point value
            // ff1 = AskVolume (not used)
            // ff2 = BidVolume (not used)

            fixed (byte* pBuffer = &bytes[0])
            {
                uint* p = (uint*)pBuffer;

                for (int i = 0; i < count; i++)
                {
                    ReverseBytes(p); uint time = *p++;
                    ReverseBytes(p); uint ask = *p++;
                    ReverseBytes(p); uint bid = *p++;
                    p++; p++;

                    if (bid > 0 && ask > 0)
                    {
                        ticks.Add(new Tick(
                            date.AddMilliseconds(timeOffset + time),
                            symbol,
                            Convert.ToDecimal(bid / pointValue),
                            Convert.ToDecimal(ask / pointValue)));
                    }
                }
            }

            return ticks;
        }

        /// <summary>
        /// Converts a 32-bit unsigned integer from big-endian to little-endian (and vice-versa)
        /// </summary>
        /// <param name="p">Pointer to the integer value</param>
        private static unsafe void ReverseBytes(uint* p)
        {
            *p = (*p & 0x000000FF) << 24 | (*p & 0x0000FF00) << 8 | (*p & 0x00FF0000) >> 8 | (*p & 0xFF000000) >> 24;
        }

    }
}<|MERGE_RESOLUTION|>--- conflicted
+++ resolved
@@ -21,13 +21,10 @@
 using QuantConnect.Data;
 using QuantConnect.Data.Market;
 using QuantConnect.Logging;
-<<<<<<< HEAD
 #if NET462
 using SevenZip;
 #endif
-=======
-
->>>>>>> e8697657
+
 namespace QuantConnect.ToolBox.DukascopyDownloader
 {
     /// <summary>
