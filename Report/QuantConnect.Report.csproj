--- conflicted
+++ resolved
@@ -76,11 +76,7 @@
     </When>
   </Choose>
   <ItemGroup>
-<<<<<<< HEAD
     <PackageReference Include="Deedle" Version="2.3.0" />
-=======
-    <PackageReference Include="Deedle" Version="2.1.0" />
->>>>>>> 0645513f
     <PackageReference Include="MathNet.Numerics" Version="4.15.0" />
     <PackageReference Include="Microsoft.CodeAnalysis.NetAnalyzers" Version="5.0.3">
       <PrivateAssets>all</PrivateAssets>
