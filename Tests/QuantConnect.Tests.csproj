﻿<Project Sdk="Microsoft.NET.Sdk">
  <PropertyGroup>
    <RootNamespace>QuantConnect.Tests</RootNamespace>
    <AssemblyName>QuantConnect.Tests</AssemblyName>
    <PackageId>Xposure.Tests</PackageId>
    <TargetFramework>net50</TargetFramework>
    <AutoGenerateBindingRedirects>true</AutoGenerateBindingRedirects>
    <GenerateBindingRedirectsOutputType>true</GenerateBindingRedirectsOutputType>
    <Description>QuantConnect LEAN Engine: Tests Project - The test collection</Description>
  </PropertyGroup>
  <Import Project="$(SolutionDir)\.nuget\NuGet.targets" Condition="Exists('$(SolutionDir)\.nuget\NuGet.targets')" />
  <ItemGroup>
    <PackageReference Include="Accord" Version="3.8.0" />
    <PackageReference Include="Accord.Math" Version="3.8.0" />
    <PackageReference Include="AsyncIO" Version="0.1.69" />
    <PackageReference Include="Castle.Core" Version="4.1.0" />
    <PackageReference Include="CloneExtensions" Version="1.3.0" />
    <PackageReference Include="Common.Logging" Version="3.4.1" />
    <PackageReference Include="Common.Logging.Core" Version="3.4.1" />
    <PackageReference Include="Deedle" Version="2.3.0" />
    <PackageReference Include="DotNetZip" Version="1.15.0" />
    <PackageReference Include="LaunchDarkly.EventSource" Version="3.3.2" />
    <PackageReference Include="McMaster.Extensions.CommandLineUtils" Version="3.1.0" />
    <PackageReference Include="Microsoft.CodeAnalysis.NetAnalyzers" Version="5.0.3">
      <PrivateAssets>all</PrivateAssets>
      <IncludeAssets>runtime; build; native; contentfiles; analyzers; buildtransitive</IncludeAssets>
    </PackageReference>
    <PackageReference Include="Microsoft.NET.Test.Sdk" Version="16.8.3" />
    <PackageReference Include="Microsoft.TestPlatform.ObjectModel" Version="16.8.3" />
    <PackageReference Include="Mono.Cecil" Version="0.11.3" />
    <PackageReference Include="Moq" Version="4.7.63" />
    <PackageReference Include="NetMQ" Version="4.0.1.6" />
    <PackageReference Include="Newtonsoft.Json" Version="12.0.3" />
    <PackageReference Include="NodaTime" Version="3.0.5" />
    <PackageReference Include="NUnit" Version="3.12.0" />
    <PackageReference Include="NUnit3TestAdapter" Version="3.16.1" />
    <PackageReference Include="protobuf-net" Version="3.0.29" />
    <PackageReference Include="protobuf-net.Core" Version="3.0.29" />
    <PackageReference Include="QuantConnect.pythonnet" Version="1.0.5.30" />
    <PackageReference Include="RestSharp" Version="106.11.7" />
    <PackageReference Include="SuperSocket.ClientEngine.Core" Version="0.10.0" />
    <PackageReference Include="System.Collections.Specialized" Version="4.3.0" />
    <PackageReference Include="System.ComponentModel.Composition" Version="5.0.0" />
    <PackageReference Include="System.Configuration.ConfigurationManager" Version="5.0.0" />
    <PackageReference Include="System.IO.Compression" Version="4.3.0" />
    <PackageReference Include="System.Linq" Version="4.3.0" />
    <PackageReference Include="System.Net.NameResolution" Version="4.3.0" />
    <PackageReference Include="System.Net.Security" Version="4.3.2" />
    <PackageReference Include="System.Net.Sockets" Version="4.3.0" />
    <PackageReference Include="System.Reflection.Emit" Version="4.7.0" />
    <PackageReference Include="System.Reflection.Emit.Lightweight" Version="4.7.0" />
    <PackageReference Include="System.Runtime" Version="4.3.1" />
    <PackageReference Include="System.Runtime.CompilerServices.Unsafe" Version="5.0.0" />
    <PackageReference Include="System.Runtime.Extensions" Version="4.3.1" />
    <PackageReference Include="System.Runtime.InteropServices" Version="4.3.0" />
    <PackageReference Include="System.Security.AccessControl" Version="5.0.0" />
    <PackageReference Include="System.Security.Cryptography.Algorithms" Version="4.3.1" />
    <PackageReference Include="System.Security.Cryptography.Encoding" Version="4.3.0" />
    <PackageReference Include="System.Security.Cryptography.Primitives" Version="4.3.0" />
    <PackageReference Include="System.Security.Cryptography.X509Certificates" Version="4.3.2" />
    <PackageReference Include="System.Security.Permissions" Version="5.0.0" />
    <PackageReference Include="System.Security.Principal.Windows" Version="5.0.0" />
    <PackageReference Include="System.Text.RegularExpressions" Version="4.3.1" />
    <PackageReference Include="System.Threading" Version="4.3.0" />
    <PackageReference Include="System.Threading.Tasks.Extensions" Version="4.5.4" />
    <PackageReference Include="System.Threading.Timer" Version="4.3.0" />
    <PackageReference Include="System.ValueTuple" Version="4.5.0" />    
    <PackageReference Include="WebSocket4Net" Version="0.15.2" />
<<<<<<< HEAD
    <PackageReference Include="Xposure.WebSocketSharp" Version="5.0.0" />
=======
>>>>>>> e8697657
  </ItemGroup>
  
  <ItemGroup Condition=" '$(TargetFramework)' == 'net50' ">
    <Compile Remove="**/Fxcm/**" />
    <Compile Remove="**/InteractiveBrokers/**" />
  </ItemGroup>

  <!-- <ItemGroup Condition=" '$(TargetFramework)' == 'net462' ">
    <PackageReference Include="IKVM" Version="8.1.5717.0" />
  </ItemGroup> -->

  <ItemGroup>
    <Reference Include="CSharpAPI, Version=1.0.0.0, Culture=neutral, processorArchitecture=MSIL">
      <HintPath>..\Brokerages\InteractiveBrokers\CSharpAPI.dll</HintPath>
      <SpecificVersion>False</SpecificVersion>
    </Reference>
    <Reference Include="QuantConnect.Fxcm, Version=0.0.0.0, Culture=neutral, processorArchitecture=MSIL">
      <HintPath>..\Brokerages\Fxcm\QuantConnect.Fxcm.dll</HintPath>
      <SpecificVersion>False</SpecificVersion>
    </Reference>
    <Reference Include="System.Configuration" />
    <Reference Include="System.IdentityModel" />
    <Reference Include="System.IO.Compression" />
    <Reference Include="System.ServiceModel" />
    <Reference Include="System.Web" />
    <Reference Include="System.Data.DataSetExtensions" />
    <Reference Include="Microsoft.CSharp" />
  </ItemGroup>
  <Choose>
    <When Condition="$(IsWindows) AND '$(ForceLinuxBuild)' != 'true'">
      <ItemGroup>
        <Reference Include="Python.Runtime, Version=1.0.5.30, Culture=neutral, processorArchitecture=MSIL">
          <HintPath>$(NuGetPackageRoot)\quantconnect.pythonnet\1.0.5.30\lib\win\Python.Runtime.dll</HintPath>
        </Reference>
      </ItemGroup>
    </When>
    <When Condition="$(IsLinux) OR '$(ForceLinuxBuild)' == 'true'">
      <ItemGroup>
        <Reference Include="Python.Runtime, Version=1.0.5.30, Culture=neutral, processorArchitecture=MSIL">
          <HintPath>$(NuGetPackageRoot)\quantconnect.pythonnet\1.0.5.30\lib\linux\Python.Runtime.dll</HintPath>
        </Reference>
      </ItemGroup>
    </When>
    <When Condition="$(IsOSX) AND '$(ForceLinuxBuild)' != 'true'">
      <ItemGroup>
        <Reference Include="Python.Runtime, Version=1.0.5.30, Culture=neutral, processorArchitecture=MSIL">
          <HintPath>$(NuGetPackageRoot)\quantconnect.pythonnet\1.0.5.30\lib\osx\Python.Runtime.dll</HintPath>
        </Reference>
      </ItemGroup>
    </When>
  </Choose>
  <ItemGroup>
  
  </ItemGroup>
  <ItemGroup>
    <Compile Include="..\Common\Properties\SharedAssemblyInfo.cs" Link="Properties\SharedAssemblyInfo.cs" />
    <Content Include="Research\RegressionScripts\Test_QuantBookIndicator.py">
      <CopyToOutputDirectory>PreserveNewest</CopyToOutputDirectory>
    </Content>
    <None Include="..\LICENSE">
      <Pack>True</Pack>
      <PackagePath></PackagePath>
    </None>
    <None Include="TestData\20151224_quote_american.zip">
      <CopyToOutputDirectory>PreserveNewest</CopyToOutputDirectory>
    </None>
    <None Include="TestData\aapl_fine_fundamental.json">
      <CopyToOutputDirectory>PreserveNewest</CopyToOutputDirectory>
    </None>
    <None Include="TestData\CashTestingStrategy.csv">
      <CopyToOutputDirectory>PreserveNewest</CopyToOutputDirectory>
    </None>
    <Content Include="Research\RegressionScripts\custom_data.py">
      <CopyToOutputDirectory>PreserveNewest</CopyToOutputDirectory>
    </Content>
    <Content Include="Research\RegressionScripts\Test_QuantBookHistory.py">
      <CopyToOutputDirectory>PreserveNewest</CopyToOutputDirectory>
    </Content>
    <Content Include="Python\Indicators\IndicatorExtensionsTests.py" />
    <Content Include="RegressionAlgorithms\Test_AlgorithmPythonWrapper.py">
      <CopyToOutputDirectory>PreserveNewest</CopyToOutputDirectory>
    </Content>
    <Content Include="RegressionAlgorithms\Test_CustomDataAlgorithm.py">
      <CopyToOutputDirectory>PreserveNewest</CopyToOutputDirectory>
    </Content>
    <Content Include="RegressionAlgorithms\Test_PythonExceptionInterpreter.py">
      <CopyToOutputDirectory>PreserveNewest</CopyToOutputDirectory>
    </Content>
    <Content Include="RegressionAlgorithms\Test_MethodOverload.py">
      <CopyToOutputDirectory>PreserveNewest</CopyToOutputDirectory>
    </Content>
    <Content Include="TestData\aapl_chain.csv">
      <CopyToOutputDirectory>PreserveNewest</CopyToOutputDirectory>
    </Content>
    <Content Include="TestData\arms_data.txt">
      <CopyToOutputDirectory>PreserveNewest</CopyToOutputDirectory>
    </Content>
    <Content Include="TestData\equity\usa\shortable\testbrokerage\dates\20201221.csv">
      <CopyToOutputDirectory>PreserveNewest</CopyToOutputDirectory>
    </Content>
    <Content Include="TestData\equity\usa\shortable\testbrokerage\dates\20201222.csv">
      <CopyToOutputDirectory>PreserveNewest</CopyToOutputDirectory>
    </Content>
    <Content Include="TestData\equity\usa\shortable\testbrokerage\symbols\aapl.csv">
      <CopyToOutputDirectory>PreserveNewest</CopyToOutputDirectory>
    </Content>
    <Content Include="TestData\equity\usa\shortable\testbrokerage\symbols\goog.csv">
      <CopyToOutputDirectory>PreserveNewest</CopyToOutputDirectory>
    </Content>
    <Content Include="TestData\eurusd60_dem.txt">
      <CopyToOutputDirectory>PreserveNewest</CopyToOutputDirectory>
    </Content>
    <Content Include="TestData\FuturesExpiryFunctionsTestData.xml">
      <SubType>Designer</SubType>
      <CopyToOutputDirectory>PreserveNewest</CopyToOutputDirectory>
    </Content>
    <Content Include="TestData\eurusd_candle_patterns.txt">
      <CopyToOutputDirectory>PreserveNewest</CopyToOutputDirectory>
    </Content>
    <Content Include="TestData\ewz_candle_patterns.txt">
      <CopyToOutputDirectory>PreserveNewest</CopyToOutputDirectory>
    </Content>
    <Content Include="TestData\gdax_accounts.txt">
      <CopyToOutputDirectory>PreserveNewest</CopyToOutputDirectory>
    </Content>
    <Content Include="TestData\gdax_fill.txt">
      <CopyToOutputDirectory>PreserveNewest</CopyToOutputDirectory>
    </Content>
    <Content Include="TestData\gdax_holding.txt">
      <CopyToOutputDirectory>PreserveNewest</CopyToOutputDirectory>
    </Content>
    <Content Include="TestData\gdax_pollTick.txt">
      <CopyToOutputDirectory>PreserveNewest</CopyToOutputDirectory>
    </Content>
    <Content Include="TestData\gdax_orderById.txt">
      <CopyToOutputDirectory>PreserveNewest</CopyToOutputDirectory>
    </Content>
    <Content Include="TestData\gdax_openOrders.txt">
      <CopyToOutputDirectory>PreserveNewest</CopyToOutputDirectory>
    </Content>
    <Content Include="TestData\gdax_ticker.txt">
      <CopyToOutputDirectory>PreserveNewest</CopyToOutputDirectory>
    </Content>
    <Content Include="TestData\gdax_tick.txt">
      <CopyToOutputDirectory>PreserveNewest</CopyToOutputDirectory>
    </Content>
    <Content Include="TestData\SampleMarketHoursDatabase.json">
      <CopyToOutputDirectory>PreserveNewest</CopyToOutputDirectory>
    </Content>
    <Content Include="TestData\frama.txt">
      <CopyToOutputDirectory>PreserveNewest</CopyToOutputDirectory>
    </Content>
    <Content Include="TestData\FredVixData.json">
      <CopyToOutputDirectory>PreserveNewest</CopyToOutputDirectory>
    </Content>
    <None Include="TestData\daily-stock-picker-backtest.csv">
      <CopyToOutputDirectory>PreserveNewest</CopyToOutputDirectory>
    </None>
    <None Include="TestData\daily-stock-picker-live.csv">
      <CopyToOutputDirectory>PreserveNewest</CopyToOutputDirectory>
    </None>
    <None Include="TestData\FillForwardBars.zip">
      <CopyToOutputDirectory>PreserveNewest</CopyToOutputDirectory>
    </None>
    <None Include="TestData\fxVolumeDaily.csv">
      <CopyToOutputDirectory>PreserveNewest</CopyToOutputDirectory>
    </None>
    <None Include="TestData\fxVolumeHourly.csv">
      <CopyToOutputDirectory>PreserveNewest</CopyToOutputDirectory>
    </None>
    <None Include="TestData\fxVolumeMinute.csv">
      <CopyToOutputDirectory>PreserveNewest</CopyToOutputDirectory>
    </None>
    <None Include="TestData\multizip.zip">
      <CopyToOutputDirectory>PreserveNewest</CopyToOutputDirectory>
    </None>
    <Content Include="TestData\sec_report_raw_multiple.xml">
      <CopyToOutputDirectory>PreserveNewest</CopyToOutputDirectory>
    </Content>
    <Content Include="TestData\sec_report_raw_single.xml">
      <CopyToOutputDirectory>PreserveNewest</CopyToOutputDirectory>
    </Content>
    <Content Include="TestData\spy_acceleration_bands_20_4.txt">
      <CopyToOutputDirectory>PreserveNewest</CopyToOutputDirectory>
    </Content>
    <Content Include="TestData\gdax_order.txt">
      <CopyToOutputDirectory>PreserveNewest</CopyToOutputDirectory>
    </Content>
    <Content Include="TestData\spy_alma.txt">
      <CopyToOutputDirectory>PreserveNewest</CopyToOutputDirectory>
    </Content>
    <Content Include="TestData\spy_ao.txt">
      <CopyToOutputDirectory>PreserveNewest</CopyToOutputDirectory>
    </Content>
    <Content Include="TestData\spy_atr_wilder.txt">
      <CopyToOutputDirectory>PreserveNewest</CopyToOutputDirectory>
    </Content>
    <Content Include="TestData\spy_cmf.txt">
      <CopyToOutputDirectory>PreserveNewest</CopyToOutputDirectory>
    </Content>
    <Content Include="TestData\spy_hma.txt">
      <CopyToOutputDirectory>PreserveNewest</CopyToOutputDirectory>
    </Content>
    <Content Include="TestData\spy_mass_index_25.txt">
      <CopyToOutputDirectory>PreserveNewest</CopyToOutputDirectory>
    </Content>
    <Content Include="TestData\spy_coppock_curve.csv">
      <CopyToOutputDirectory>PreserveNewest</CopyToOutputDirectory>
    </Content>
    <Content Include="TestData\spy_rvi.txt">
      <CopyToOutputDirectory>PreserveNewest</CopyToOutputDirectory>
    </Content>
    <Content Include="TestData\spy_stc.txt">
      <CopyToOutputDirectory>PreserveNewest</CopyToOutputDirectory>
    </Content>
    <Content Include="TestData\stock_prices.csv">
      <CopyToOutputDirectory>PreserveNewest</CopyToOutputDirectory>
    </Content>
    <Content Include="TestData\quandl_future_chris_cme_es1.csv">
      <CopyToOutputDirectory>PreserveNewest</CopyToOutputDirectory>
    </Content>
    <Content Include="TestData\quandl_future_chris_cme_es2.csv">
      <CopyToOutputDirectory>PreserveNewest</CopyToOutputDirectory>
    </Content>
    <Content Include="TestData\00010101_05_example_psychsignal_testdata.csv">
      <CopyToOutputDirectory>PreserveNewest</CopyToOutputDirectory>
    </Content>
    <None Include="TestData\spy_dpo.csv">
      <CopyToOutputDirectory>PreserveNewest</CopyToOutputDirectory>
    </None>
    <None Include="TestData\spy_with_ichimoku.csv">
      <CopyToOutputDirectory>PreserveNewest</CopyToOutputDirectory>
    </None>
    <None Include="TestData\spy_with_keltner.csv">
      <CopyToOutputDirectory>PreserveNewest</CopyToOutputDirectory>
    </None>
    <None Update="TestData\spy_arima.csv">
      <CopyToOutputDirectory>PreserveNewest</CopyToOutputDirectory>
    </None>
  </ItemGroup>
  <ItemGroup>
    <ProjectReference Include="..\Algorithm.CSharp\QuantConnect.Algorithm.CSharp.csproj" />
    <ProjectReference Include="..\Algorithm.Framework\QuantConnect.Algorithm.Framework.csproj" />
    <ProjectReference Include="..\AlgorithmFactory\QuantConnect.AlgorithmFactory.csproj" />
    <ProjectReference Include="..\Algorithm\QuantConnect.Algorithm.csproj" />
    <ProjectReference Include="..\Api\QuantConnect.Api.csproj" />
    <ProjectReference Include="..\Brokerages\QuantConnect.Brokerages.csproj" />
    <ProjectReference Include="..\Common\QuantConnect.csproj" />
    <ProjectReference Include="..\Compression\QuantConnect.Compression.csproj" />
    <ProjectReference Include="..\Configuration\QuantConnect.Configuration.csproj" />
    <ProjectReference Include="..\Engine\QuantConnect.Lean.Engine.csproj" />
    <ProjectReference Include="..\Indicators\QuantConnect.Indicators.csproj" />
    <ProjectReference Include="..\Optimizer\QuantConnect.Optimizer.csproj" />
    <ProjectReference Include="..\Research\QuantConnect.Research.csproj" />
    <ProjectReference Include="..\Launcher\QuantConnect.Lean.Launcher.csproj" />
    <ProjectReference Include="..\Logging\QuantConnect.Logging.csproj" />
    <ProjectReference Include="..\Messaging\QuantConnect.Messaging.csproj" />
    <ProjectReference Include="..\Queues\QuantConnect.Queues.csproj" />
    <ProjectReference Include="..\Report\QuantConnect.Report.csproj" />
    <ProjectReference Include="..\ToolBox\QuantConnect.ToolBox.csproj" />
  </ItemGroup>
  <ItemGroup>
    <Content Include="TestData\spy_10_min.txt">
      <CopyToOutputDirectory>PreserveNewest</CopyToOutputDirectory>
    </Content>
    <Content Include="TestData\spy_ad.txt">
      <CopyToOutputDirectory>PreserveNewest</CopyToOutputDirectory>
    </Content>
    <Content Include="TestData\spy_ad_osc.txt">
      <CopyToOutputDirectory>PreserveNewest</CopyToOutputDirectory>
    </Content>
    <Content Include="TestData\spy_apo.txt">
      <CopyToOutputDirectory>PreserveNewest</CopyToOutputDirectory>
    </Content>
    <Content Include="TestData\spy_aroon_oscillator.txt">
      <CopyToOutputDirectory>PreserveNewest</CopyToOutputDirectory>
    </Content>
    <Content Include="TestData\spy_atr.txt">
      <CopyToOutputDirectory>PreserveNewest</CopyToOutputDirectory>
    </Content>
    <Content Include="TestData\spy_bollinger_bands.txt">
      <CopyToOutputDirectory>PreserveNewest</CopyToOutputDirectory>
    </Content>
    <Content Include="TestData\spy_bop.txt">
      <CopyToOutputDirectory>PreserveNewest</CopyToOutputDirectory>
    </Content>
    <Content Include="TestData\spy_candle_patterns.txt">
      <CopyToOutputDirectory>PreserveNewest</CopyToOutputDirectory>
    </Content>
    <Content Include="TestData\spy_cmo.txt">
      <CopyToOutputDirectory>PreserveNewest</CopyToOutputDirectory>
    </Content>
    <Content Include="TestData\spy_dema.txt">
      <CopyToOutputDirectory>PreserveNewest</CopyToOutputDirectory>
    </Content>
    <Content Include="TestData\spy_heikin_ashi.txt">
      <CopyToOutputDirectory>PreserveNewest</CopyToOutputDirectory>
    </Content>
    <Content Include="TestData\spy_kama.txt">
      <CopyToOutputDirectory>PreserveNewest</CopyToOutputDirectory>
    </Content>
    <Content Include="TestData\spy_logr14.txt">
      <CopyToOutputDirectory>PreserveNewest</CopyToOutputDirectory>
    </Content>
    <Content Include="TestData\spy_max.txt">
      <CopyToOutputDirectory>PreserveNewest</CopyToOutputDirectory>
    </Content>
    <Content Include="TestData\spy_mfi.txt">
      <CopyToOutputDirectory>PreserveNewest</CopyToOutputDirectory>
    </Content>
    <Content Include="TestData\spy_midpoint.txt">
      <CopyToOutputDirectory>PreserveNewest</CopyToOutputDirectory>
    </Content>
    <Content Include="TestData\spy_midprice.txt">
      <CopyToOutputDirectory>PreserveNewest</CopyToOutputDirectory>
    </Content>
    <Content Include="TestData\spy_min.txt">
      <CopyToOutputDirectory>PreserveNewest</CopyToOutputDirectory>
    </Content>
    <Content Include="TestData\spy_natr.txt">
      <CopyToOutputDirectory>PreserveNewest</CopyToOutputDirectory>
    </Content>
    <Content Include="TestData\spy_ohlcv.txt">
      <CopyToOutputDirectory>PreserveNewest</CopyToOutputDirectory>
    </Content>
    <Content Include="TestData\spy_parabolic_SAR.txt">
      <CopyToOutputDirectory>PreserveNewest</CopyToOutputDirectory>
    </Content>
    <Content Include="TestData\spy_ppo.txt">
      <CopyToOutputDirectory>PreserveNewest</CopyToOutputDirectory>
    </Content>
    <Content Include="TestData\spy_swiss.txt">
      <CopyToOutputDirectory>PreserveNewest</CopyToOutputDirectory>
    </Content>
    <Content Include="TestData\spy_t3.txt">
      <CopyToOutputDirectory>PreserveNewest</CopyToOutputDirectory>
    </Content>
    <Content Include="TestData\spy_rocr.txt">
      <CopyToOutputDirectory>PreserveNewest</CopyToOutputDirectory>
    </Content>
    <Content Include="TestData\spy_emv.txt">
      <CopyToOutputDirectory>PreserveNewest</CopyToOutputDirectory>
    </Content>
    <Content Include="TestData\spy_tr.txt">
      <CopyToOutputDirectory>PreserveNewest</CopyToOutputDirectory>
    </Content>
    <Content Include="TestData\spy_tema.txt">
      <CopyToOutputDirectory>PreserveNewest</CopyToOutputDirectory>
    </Content>
    <Content Include="TestData\spy_trima.txt">
      <CopyToOutputDirectory>PreserveNewest</CopyToOutputDirectory>
    </Content>
    <Content Include="TestData\spy_ultosc.txt">
      <CopyToOutputDirectory>PreserveNewest</CopyToOutputDirectory>
    </Content>
    <Content Include="TestData\spy_trix.txt">
      <CopyToOutputDirectory>PreserveNewest</CopyToOutputDirectory>
    </Content>
    <Content Include="TestData\spy_var.txt">
      <CopyToOutputDirectory>PreserveNewest</CopyToOutputDirectory>
    </Content>
    <Content Include="TestData\spy_with_adx.txt">
      <CopyToOutputDirectory>PreserveNewest</CopyToOutputDirectory>
    </Content>
    <Content Include="TestData\spy_with_cci.txt">
      <CopyToOutputDirectory>PreserveNewest</CopyToOutputDirectory>
    </Content>
    <Content Include="TestData\spy_with_don50.txt">
      <CopyToOutputDirectory>PreserveNewest</CopyToOutputDirectory>
    </Content>
    <Content Include="TestData\spy_with_fisher.txt">
      <CopyToOutputDirectory>PreserveNewest</CopyToOutputDirectory>
    </Content>
    <Content Include="TestData\spy_with_indicators.txt">
      <CopyToOutputDirectory>PreserveNewest</CopyToOutputDirectory>
    </Content>
    <Content Include="TestData\spy_with_macd.txt">
      <CopyToOutputDirectory>PreserveNewest</CopyToOutputDirectory>
    </Content>
    <Content Include="TestData\spy_with_obv.txt">
      <CopyToOutputDirectory>PreserveNewest</CopyToOutputDirectory>
    </Content>
    <Content Include="TestData\spy_with_roc50.txt">
      <CopyToOutputDirectory>PreserveNewest</CopyToOutputDirectory>
    </Content>
    <Content Include="TestData\spy_with_rocp50.txt">
      <CopyToOutputDirectory>PreserveNewest</CopyToOutputDirectory>
    </Content>
    <Content Include="TestData\spy_with_stoch12k3.txt">
      <CopyToOutputDirectory>PreserveNewest</CopyToOutputDirectory>
    </Content>
    <Content Include="TestData\spy_with_vwap.txt">
      <CopyToOutputDirectory>PreserveNewest</CopyToOutputDirectory>
    </Content>
    <Content Include="TestData\spy_with_williamsR14.txt">
      <CopyToOutputDirectory>PreserveNewest</CopyToOutputDirectory>
    </Content>
    <Content Include="TestData\test_cash_equity.xml">
      <CopyToOutputDirectory>PreserveNewest</CopyToOutputDirectory>
    </Content>
    <Content Include="TestData\test_cash_fills.xml">
      <CopyToOutputDirectory>PreserveNewest</CopyToOutputDirectory>
    </Content>
    <Content Include="TestData\test_forex_equity.xml">
      <CopyToOutputDirectory>PreserveNewest</CopyToOutputDirectory>
    </Content>
    <Content Include="TestData\test_forex_fills.xml">
      <CopyToOutputDirectory>PreserveNewest</CopyToOutputDirectory>
    </Content>
    <Content Include="TestData\test_forex_fills_jwb_quantity.xml">
      <CopyToOutputDirectory>PreserveNewest</CopyToOutputDirectory>
    </Content>
    <Content Include="TestData\test_forex_fills_mch_quantity.xml">
      <CopyToOutputDirectory>PreserveNewest</CopyToOutputDirectory>
    </Content>
  </ItemGroup>
</Project><|MERGE_RESOLUTION|>--- conflicted
+++ resolved
@@ -65,11 +65,8 @@
     <PackageReference Include="System.Threading.Tasks.Extensions" Version="4.5.4" />
     <PackageReference Include="System.Threading.Timer" Version="4.3.0" />
     <PackageReference Include="System.ValueTuple" Version="4.5.0" />    
-    <PackageReference Include="WebSocket4Net" Version="0.15.2" />
-<<<<<<< HEAD
+    <!-- <PackageReference Include="WebSocket4Net" Version="0.15.2" /> -->
     <PackageReference Include="Xposure.WebSocketSharp" Version="5.0.0" />
-=======
->>>>>>> e8697657
   </ItemGroup>
   
   <ItemGroup Condition=" '$(TargetFramework)' == 'net50' ">
