--- conflicted
+++ resolved
@@ -32,6 +32,10 @@
     <WarningLevel>4</WarningLevel>
   </PropertyGroup>
   <ItemGroup>
+    <Reference Include="Krs.Ats.IBNet, Version=9.66.0.31, Culture=neutral, processorArchitecture=MSIL">
+      <SpecificVersion>False</SpecificVersion>
+      <HintPath>..\packages\Krs.Ats.IBNet.9.66.0.31\lib\net20\Krs.Ats.IBNet.dll</HintPath>
+    </Reference>
     <Reference Include="nunit.framework">
       <HintPath>..\packages\NUnit.2.6.4\lib\nunit.framework.dll</HintPath>
     </Reference>
@@ -42,9 +46,6 @@
     <Reference Include="Microsoft.CSharp" />
     <Reference Include="System.Data" />
     <Reference Include="System.Xml" />
-    <Reference Include="Krs.Ats.IBNet">
-      <HintPath>..\packages\Krs.Ats.IBNet.9.66.0.31\lib\net20\Krs.Ats.IBNet.dll</HintPath>
-    </Reference>
   </ItemGroup>
   <ItemGroup>
     <None Include="Algorithm\Test_Cash.cs" />
@@ -61,6 +62,7 @@
     <Compile Include="Common\Util\ExpressionBuilderTests.cs" />
     <Compile Include="Indicators\AroonOscillatorTests.cs" />
     <Compile Include="Indicators\AverageTrueRangeTests.cs" />
+    <Compile Include="Indicators\BollingerBandsTests.cs" />
     <Compile Include="Indicators\CompositeIndicatorTests.cs" />
     <Compile Include="Indicators\DelayTests.cs" />
     <Compile Include="Indicators\ExponentialMovingAverageTests.cs" />
@@ -76,15 +78,11 @@
     <Compile Include="Indicators\RollingWindowTests.cs" />
     <Compile Include="Indicators\SequentialIndicatorTests.cs" />
     <Compile Include="Indicators\SimpleMovingAverageTests.cs" />
+    <Compile Include="Indicators\StandardDeviationTests.cs" />
     <Compile Include="Indicators\TestHelper.cs" />
     <Compile Include="Properties\AssemblyInfo.cs" />
     <None Include="packages.config" />
-<<<<<<< HEAD
-    <Compile Include="Indicators\StandardDeviationTests.cs" />
-    <Compile Include="Indicators\BollingerBandsTests.cs" />
-=======
     <None Include="TestData\CashTestingStrategy.csv" />
->>>>>>> b1eb62da
   </ItemGroup>
   <ItemGroup>
     <Folder Include="Adapters\" />
@@ -109,7 +107,7 @@
       <Name>QuantConnect.Configuration</Name>
     </ProjectReference>
     <ProjectReference Include="..\Indicators\QuantConnect.Indicators.csproj">
-      <Project>{73FB2522-C3ED-4E47-8E3D-AFAD48A6B888}</Project>
+      <Project>{73fb2522-c3ed-4e47-8e3d-afad48a6b888}</Project>
       <Name>QuantConnect.Indicators</Name>
     </ProjectReference>
     <ProjectReference Include="..\Interfaces\QuantConnect.Interfaces.csproj">
@@ -124,7 +122,9 @@
     <Content Include="TestData\spy_atr.txt">
       <CopyToOutputDirectory>Always</CopyToOutputDirectory>
     </Content>
-    <Content Include="TestData\spy_bollinger_bands.txt" />
+    <Content Include="TestData\spy_bollinger_bands.txt">
+      <CopyToOutputDirectory>Always</CopyToOutputDirectory>
+    </Content>
     <Content Include="TestData\spy_mfi.txt">
       <CopyToOutputDirectory>Always</CopyToOutputDirectory>
     </Content>
