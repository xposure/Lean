<Project Sdk="Microsoft.NET.Sdk">
  <PropertyGroup>
    <Configuration Condition=" '$(Configuration)' == '' ">Debug</Configuration>
    <Platform Condition=" '$(Platform)' == '' ">AnyCPU</Platform>
    <RootNamespace>QuantConnect.Algorithm.CSharp</RootNamespace>
    <AssemblyName>QuantConnect.Algorithm.CSharp</AssemblyName>
    <TargetFrameworks>net50;net462</TargetFrameworks>
    <LangVersion>6</LangVersion>
    <GenerateAssemblyInfo>false</GenerateAssemblyInfo>
    <OutputPath>bin\$(Configuration)\</OutputPath>
    <!--<AnalysisMode>AllEnabledByDefault</AnalysisMode> -->
    <AppendTargetFrameworkToOutputPath>false</AppendTargetFrameworkToOutputPath>
    <AutoGenerateBindingRedirects>true</AutoGenerateBindingRedirects>
    <GenerateBindingRedirectsOutputType>true</GenerateBindingRedirectsOutputType>
    <Description>QuantConnect LEAN Engine: Algorithm.CSharp Project - A collection of C# algorithm demonstrations for how to use the API</Description>
  </PropertyGroup>
  <!-- <PropertyGroup Condition=" '$(Configuration)|$(Platform)' == 'Debug|AnyCPU' ">
    <OutputPath>bin\Debug\</OutputPath>
    <DebugType>full</DebugType>
    <Optimize>false</Optimize>
    <DefineConstants>DEBUG;TRACE</DefineConstants>
  </PropertyGroup>
  <PropertyGroup Condition=" '$(Configuration)|$(Platform)' == 'Release|AnyCPU' ">
    <DebugType>pdbonly</DebugType>
    <Optimize>true</Optimize>
    <DefineConstants>TRACE</DefineConstants>
  </PropertyGroup>
  <PropertyGroup Condition="'$(Configuration)|$(Platform)' == 'DebugDocker|AnyCPU'">
    <OutputPath>bin\Debug\</OutputPath>
    <DefineConstants>DEBUG;TRACE</DefineConstants>
    <DebugType>portable</DebugType>
  </PropertyGroup>   -->
  <PropertyGroup>
    <IsWindows>false</IsWindows>
    <IsWindows Condition="'$(OS)' == 'Windows_NT'">true</IsWindows>
    <IsOSX>false</IsOSX>
    <IsOSX Condition="'$(IsWindows)' != 'true' AND '$([System.Runtime.InteropServices.RuntimeInformation]::IsOSPlatform($([System.Runtime.InteropServices.OSPlatform]::OSX)))' == 'true'">true</IsOSX>
    <IsLinux>false</IsLinux>
    <IsLinux Condition="'$(IsWindows)' != 'true' AND '$(IsOSX)' != 'true' AND '$([System.Runtime.InteropServices.RuntimeInformation]::IsOSPlatform($([System.Runtime.InteropServices.OSPlatform]::Linux)))' == 'true'">true</IsLinux>
    <PackageLicenseFile>LICENSE</PackageLicenseFile>
  </PropertyGroup>
  <Target Name="PrintRID" BeforeTargets="Build">
    <Message Text="IsWindows $(TargetFramework)" Importance="high" />
    <Message Text="IsWindows $(IsWindows)" Importance="high" />
    <Message Text="IsOSX $(IsOSX)" Importance="high" />
    <Message Text="IsLinux $(IsLinux)" Importance="high" />
    <Message Text="ForceLinuxBuild $(ForceLinuxBuild)" Importance="high" />
  </Target>
  <Choose>
    <When Condition="$(IsWindows) AND '$(ForceLinuxBuild)' != 'true'">
      <ItemGroup>
        <Reference Include="Python.Runtime, Version=1.0.5.30, Culture=neutral, processorArchitecture=MSIL">
          <HintPath>$(NuGetPackageRoot)\quantconnect.pythonnet\1.0.5.30\lib\win\Python.Runtime.dll</HintPath>
        </Reference>
      </ItemGroup>
    </When>
    <When Condition="$(IsLinux) OR '$(ForceLinuxBuild)' == 'true'">
      <ItemGroup>
        <Reference Include="Python.Runtime, Version=1.0.5.30, Culture=neutral, processorArchitecture=MSIL">
          <HintPath>$(NuGetPackageRoot)\quantconnect.pythonnet\1.0.5.30\lib\linux\Python.Runtime.dll</HintPath>
        </Reference>
      </ItemGroup>
    </When>
    <When Condition="$(IsOSX) AND '$(ForceLinuxBuild)' != 'true'">
      <ItemGroup>
        <Reference Include="Python.Runtime, Version=1.0.5.30, Culture=neutral, processorArchitecture=MSIL">
          <HintPath>$(NuGetPackageRoot)\quantconnect.pythonnet\1.0.5.30\lib\osx\Python.Runtime.dll</HintPath>
        </Reference>
      </ItemGroup>
    </When>
  </Choose>
  <ItemGroup>
<<<<<<< HEAD
    <PackageReference Include="Accord" Version="3.8.0" />
    <PackageReference Include="Accord.Fuzzy" Version="3.8.0" />
    <PackageReference Include="Accord.MachineLearning" Version="3.8.0" />
    <PackageReference Include="Accord.Math" Version="3.8.0" />
    <PackageReference Include="Accord.Statistics" Version="3.8.0" />
=======
    <PackageReference Include="Accord" Version="3.6.0" />
    <PackageReference Include="Accord.Fuzzy" Version="3.6.0" />
    <PackageReference Include="Accord.MachineLearning" Version="3.6.0" />
    <PackageReference Include="Accord.Math" Version="3.6.0" />
    <PackageReference Include="Accord.Statistics" Version="3.6.0" />
    <PackageReference Include="DynamicInterop" Version="0.7.4" />
>>>>>>> 0645513f
    <PackageReference Include="MathNet.Numerics" Version="4.15.0" />
    <PackageReference Include="Microsoft.CodeAnalysis.NetAnalyzers" Version="5.0.3">
      <PrivateAssets>all</PrivateAssets>
      <IncludeAssets>runtime; build; native; contentfiles; analyzers; buildtransitive</IncludeAssets>
    </PackageReference>
    <PackageReference Include="Newtonsoft.Json" Version="12.0.3" />
    <PackageReference Include="NodaTime" Version="3.0.5" />
    <PackageReference Include="QuantConnect.pythonnet" Version="1.0.5.30" />    
  </ItemGroup>

  <ItemGroup Condition=" '$(TargetFramework)' == 'net462' ">
    <Reference Include="System.Data.DataSetExtensions" />
    <Reference Include="Microsoft.CSharp" />
  </ItemGroup>
  <ItemGroup>
    <Compile Include="..\Common\Properties\SharedAssemblyInfo.cs" Link="Properties\SharedAssemblyInfo.cs" />
  </ItemGroup>
  <ItemGroup>
    <ProjectReference Include="..\submodules\rdotnet\R.NET\RDotNet.csproj" />
    <ProjectReference Include="..\Algorithm.Framework\QuantConnect.Algorithm.Framework.csproj" />
    <ProjectReference Include="..\Algorithm\QuantConnect.Algorithm.csproj" />
    <ProjectReference Include="..\Common\QuantConnect.csproj" />
    <ProjectReference Include="..\Indicators\QuantConnect.Indicators.csproj" />
  </ItemGroup>
  <ItemGroup>
    <None Include="..\LICENSE">
      <Pack>True</Pack>
      <PackagePath></PackagePath>
    </None>
  </ItemGroup>
</Project><|MERGE_RESOLUTION|>--- conflicted
+++ resolved
@@ -70,20 +70,11 @@
     </When>
   </Choose>
   <ItemGroup>
-<<<<<<< HEAD
     <PackageReference Include="Accord" Version="3.8.0" />
     <PackageReference Include="Accord.Fuzzy" Version="3.8.0" />
     <PackageReference Include="Accord.MachineLearning" Version="3.8.0" />
     <PackageReference Include="Accord.Math" Version="3.8.0" />
     <PackageReference Include="Accord.Statistics" Version="3.8.0" />
-=======
-    <PackageReference Include="Accord" Version="3.6.0" />
-    <PackageReference Include="Accord.Fuzzy" Version="3.6.0" />
-    <PackageReference Include="Accord.MachineLearning" Version="3.6.0" />
-    <PackageReference Include="Accord.Math" Version="3.6.0" />
-    <PackageReference Include="Accord.Statistics" Version="3.6.0" />
-    <PackageReference Include="DynamicInterop" Version="0.7.4" />
->>>>>>> 0645513f
     <PackageReference Include="MathNet.Numerics" Version="4.15.0" />
     <PackageReference Include="Microsoft.CodeAnalysis.NetAnalyzers" Version="5.0.3">
       <PrivateAssets>all</PrivateAssets>
